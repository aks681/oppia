--- conflicted
+++ resolved
@@ -30,12 +30,7 @@
 
 # DEVELOPERS: Please change this number accordingly when new tests are added
 # or removed.
-<<<<<<< HEAD
-EXPECTED_TEST_COUNT = 611
-=======
-EXPECTED_TEST_COUNT = 600
-#EXPECTED_TEST_COUNT = 598
->>>>>>> 8b80c5f9
+EXPECTED_TEST_COUNT = 615
 
 COVERAGE_PATH = os.path.join(
     os.getcwd(), '..', 'oppia_tools', 'coverage-4.0', 'coverage')
