# Copyright 2014 The Oppia Authors. All Rights Reserved.
#
# Licensed under the Apache License, Version 2.0 (the "License");
# you may not use this file except in compliance with the License.
# You may obtain a copy of the License at
#
#      http://www.apache.org/licenses/LICENSE-2.0
#
# Unless required by applicable law or agreed to in writing, software
# distributed under the License is distributed on an "AS-IS" BASIS,
# WITHOUT WARRANTIES OR CONDITIONS OF ANY KIND, either express or implied.
# See the License for the specific language governing permissions and
# limitations under the License.

"""Tests for the exploration editor page."""

import datetime
import os
import StringIO
import zipfile

from core.controllers import dashboard
from core.controllers import editor
from core.domain import config_services
from core.domain import event_services
from core.domain import exp_domain
from core.domain import exp_services
from core.domain import stats_domain
from core.domain import rights_manager
<<<<<<< HEAD
=======
from core.domain import rule_domain
from core.platform import models
>>>>>>> d76f7c59
from core.tests import test_utils
import feconf

(user_models,) = models.Registry.import_models([models.NAMES.user])


class BaseEditorControllerTest(test_utils.GenericTestBase):

    CAN_EDIT_STR = 'GLOBALS.can_edit = JSON.parse(\'true\');'
    CANNOT_EDIT_STR = 'GLOBALS.can_edit = JSON.parse(\'false\');'

    def setUp(self):
        """Completes the sign-up process for self.EDITOR_EMAIL."""
        super(BaseEditorControllerTest, self).setUp()
        self.signup(self.EDITOR_EMAIL, self.EDITOR_USERNAME)
        self.signup(self.ADMIN_EMAIL, self.ADMIN_USERNAME)
        self.signup(self.OWNER_EMAIL, self.OWNER_USERNAME)
        self.signup(self.VIEWER_EMAIL, self.VIEWER_USERNAME)

        self.owner_id = self.get_user_id_from_email(self.OWNER_EMAIL)
        self.editor_id = self.get_user_id_from_email(self.EDITOR_EMAIL)
        self.viewer_id = self.get_user_id_from_email(self.VIEWER_EMAIL)

        self.set_admins([self.ADMIN_USERNAME])

    def assert_can_edit(self, response_body):
        """Returns True if the response body indicates that the exploration is
        editable."""
        self.assertIn(self.CAN_EDIT_STR, response_body)
        self.assertNotIn(self.CANNOT_EDIT_STR, response_body)

    def assert_cannot_edit(self, response_body):
        """Returns True if the response body indicates that the exploration is
        not editable."""
        self.assertIn(self.CANNOT_EDIT_STR, response_body)
        self.assertNotIn(self.CAN_EDIT_STR, response_body)


class EditorTest(BaseEditorControllerTest):

    def setUp(self):
        super(EditorTest, self).setUp()
        exp_services.load_demo('0')
        rights_manager.release_ownership_of_exploration(
            feconf.SYSTEM_COMMITTER_ID, '0')

    def test_editor_page(self):
        """Test access to editor pages for the sample exploration."""

        # Check that non-editors can access, but not edit, the editor page.
        response = self.testapp.get('/create/0')
        self.assertEqual(response.status_int, 200)
        self.assertIn('Help others learn new things.', response.body)
        self.assert_cannot_edit(response.body)

        # Log in as an editor.
        self.login(self.EDITOR_EMAIL)

        # Check that it is now possible to access and edit the editor page.
        response = self.testapp.get('/create/0')
        self.assertIn('Help others learn new things.', response.body)
        self.assertEqual(response.status_int, 200)
        self.assert_can_edit(response.body)
        self.assertIn('Stats', response.body)
        self.assertIn('History', response.body)
        # Test that the value generator JS is included.
        self.assertIn('RandomSelector', response.body)

        self.logout()

    def test_new_state_template(self):
        """Test the validity of the NEW_STATE_TEMPLATE."""

        exploration = exp_services.get_exploration_by_id('0')
        exploration.add_states([feconf.DEFAULT_INIT_STATE_NAME])
        new_state_dict = exploration.states[
            feconf.DEFAULT_INIT_STATE_NAME].to_dict()
        new_state_dict['unresolved_answers'] = {}
        self.assertEqual(new_state_dict, editor.NEW_STATE_TEMPLATE)

    def test_that_default_exploration_cannot_be_published(self):
        """Test that publishing a default exploration raises an error
        due to failing strict validation.
        """
        self.login(self.EDITOR_EMAIL)

        response = self.testapp.get(feconf.DASHBOARD_URL)
        self.assertEqual(response.status_int, 200)
        csrf_token = self.get_csrf_token_from_response(
            response, token_type=feconf.CSRF_PAGE_NAME_CREATE_EXPLORATION)
        exp_id = self.post_json(
            feconf.NEW_EXPLORATION_URL, {}, csrf_token
        )[dashboard.EXPLORATION_ID_KEY]

        response = self.testapp.get('/create/%s' % exp_id)
        csrf_token = self.get_csrf_token_from_response(response)
        rights_url = '%s/%s' % (feconf.EXPLORATION_RIGHTS_PREFIX, exp_id)
        self.put_json(rights_url, {
            'is_public': True,
        }, csrf_token, expect_errors=True, expected_status_int=400)

        self.logout()

    def test_add_new_state_error_cases(self):
        """Test the error cases for adding a new state to an exploration."""
        current_version = 1

        self.login(self.EDITOR_EMAIL)
        response = self.testapp.get('/create/0')
        csrf_token = self.get_csrf_token_from_response(response)

        def _get_payload(new_state_name, version=None):
            result = {
                'change_list': [{
                    'cmd': 'add_state',
                    'state_name': new_state_name
                }],
                'commit_message': 'Add new state',
            }
            if version is not None:
                result['version'] = version
            return result

        def _put_and_expect_400_error(payload):
            return self.put_json(
                '/createhandler/data/0', payload, csrf_token,
                expect_errors=True, expected_status_int=400)

        # A request with no version number is invalid.
        response_dict = _put_and_expect_400_error(_get_payload('New state'))
        self.assertIn('a version must be specified', response_dict['error'])

        # A request with the wrong version number is invalid.
        response_dict = _put_and_expect_400_error(
            _get_payload('New state', 123))
        self.assertIn('which is too old', response_dict['error'])

        # A request with an empty state name is invalid.
        response_dict = _put_and_expect_400_error(
            _get_payload('', current_version))
        self.assertIn('should be between 1 and 50', response_dict['error'])

        # A request with a really long state name is invalid.
        response_dict = _put_and_expect_400_error(
            _get_payload('a' * 100, current_version))
        self.assertIn('should be between 1 and 50', response_dict['error'])

        # A request with a state name containing invalid characters is
        # invalid.
        response_dict = _put_and_expect_400_error(
            _get_payload('[Bad State Name]', current_version))
        self.assertIn('Invalid character [', response_dict['error'])

        # A name cannot have spaces at the front or back.
        response_dict = _put_and_expect_400_error(
            _get_payload('  aa', current_version))
        self.assertIn('start or end with whitespace', response_dict['error'])
        response_dict = _put_and_expect_400_error(
            _get_payload('aa\t', current_version))
        self.assertIn('end with whitespace', response_dict['error'])
        response_dict = _put_and_expect_400_error(
            _get_payload('\n', current_version))
        self.assertIn('end with whitespace', response_dict['error'])

        # A name cannot have consecutive whitespace.
        response_dict = _put_and_expect_400_error(
            _get_payload('The   B', current_version))
        self.assertIn('Adjacent whitespace', response_dict['error'])
        response_dict = _put_and_expect_400_error(
            _get_payload('The\t\tB', current_version))
        self.assertIn('Adjacent whitespace', response_dict['error'])

        self.logout()

    def test_resolved_answers_handler(self):
        # As a learner, submit the first multiple-choice answer, then submit
        # 'blah' once, 'blah2' twice and 'blah3' three times.
        exp_id = '0'
        exploration_dict = self.get_json(
            '%s/%s' % (feconf.EXPLORATION_INIT_URL_PREFIX, exp_id))
        self.assertEqual(
            exploration_dict['exploration']['title'], 'Welcome to Oppia!')

        first_state_name = exploration_dict['exploration']['init_state_name']
        event_services.AnswerSubmissionEventHandler.record(
            exp_id, 1, first_state_name, exp_domain.DEFAULT_RULESPEC_STR, 0)

        second_state_name = 'What language'
        event_services.AnswerSubmissionEventHandler.record(
            exp_id, 1, second_state_name, exp_domain.DEFAULT_RULESPEC_STR,
            'blah')
        for _ in range(2):
            event_services.AnswerSubmissionEventHandler.record(
                exp_id, 1, second_state_name, exp_domain.DEFAULT_RULESPEC_STR,
                'blah2')
        for _ in range(3):
            event_services.AnswerSubmissionEventHandler.record(
                exp_id, 1, second_state_name, exp_domain.DEFAULT_RULESPEC_STR,
                'blah3')

        # Log in as an editor.
        self.login(self.EDITOR_EMAIL)

        response = self.testapp.get('/create/%s' % exp_id)
        csrf_token = self.get_csrf_token_from_response(response)
        url = str('/createhandler/resolved_answers/%s/%s' % (
            exp_id, second_state_name))

        def _get_unresolved_answers():
            return stats_domain.StateRuleAnswerLog.get(
                exp_id, second_state_name, exp_domain.DEFAULT_RULESPEC_STR
            ).answers

        self.assertEqual(
            _get_unresolved_answers(), {'blah': 1, 'blah2': 2, 'blah3': 3})

        # An empty request should result in an error.
        response_dict = self.put_json(
            url, {'something_else': []}, csrf_token,
            expect_errors=True, expected_status_int=400)
        self.assertIn('Expected a list', response_dict['error'])

        # A request of the wrong type should result in an error.
        response_dict = self.put_json(
            url, {'resolved_answers': 'this_is_a_string'}, csrf_token,
            expect_errors=True, expected_status_int=400)
        self.assertIn('Expected a list', response_dict['error'])

        # Trying to remove an answer that wasn't submitted has no effect.
        response_dict = self.put_json(
            url, {'resolved_answers': ['not_submitted_answer']}, csrf_token)
        self.assertEqual(
            _get_unresolved_answers(), {'blah': 1, 'blah2': 2, 'blah3': 3})

        # A successful request should remove the answer in question.
        response_dict = self.put_json(
            url, {'resolved_answers': ['blah']}, csrf_token)
        self.assertEqual(
            _get_unresolved_answers(), {'blah2': 2, 'blah3': 3})

        # It is possible to remove more than one answer at a time.
        response_dict = self.put_json(
            url, {'resolved_answers': ['blah2', 'blah3']}, csrf_token)
        self.assertEqual(_get_unresolved_answers(), {})

        self.logout()

    def test_untrained_answers_handler(self):
        with self.swap(feconf, 'SHOW_TRAINABLE_UNRESOLVED_ANSWERS', True):
            def _create_answer(value, count=1):
                return {'value': value, 'count': count}

            def _create_training_data(*arg):
                return [_create_answer(value) for value in arg]

            # Load the string classifier demo exploration.
            exp_id = '15'
            exp_services.load_demo(exp_id)
            rights_manager.release_ownership_of_exploration(
                feconf.SYSTEM_COMMITTER_ID, exp_id)

            exploration_dict = self.get_json(
                '%s/%s' % (feconf.EXPLORATION_INIT_URL_PREFIX, exp_id))
            self.assertEqual(
                exploration_dict['exploration']['title'],
                'Demonstrating string classifier')

            # This test uses the interaction which supports numeric input.
            state_name = 'text'

            self.assertIn(
                state_name, exploration_dict['exploration']['states'])
            self.assertEqual(
                exploration_dict['exploration']['states'][state_name][
                    'interaction']['id'], 'TextInput')

            answer_groups = exp_services.get_exploration_by_id('15').states[
                state_name].interaction.answer_groups
            explicit_rule_spec_string = (
                answer_groups[0].rule_specs[0].stringify_classified_rule())
            classifier_rule_spec_string = (
                answer_groups[1].rule_specs[0].stringify_classified_rule())

            # Input happy since there is an explicit rule checking for that.
            event_services.AnswerSubmissionEventHandler.record(
                exp_id, 1, state_name, explicit_rule_spec_string, 'happy')

            # Input text not at all similar to happy (default outcome).
            event_services.AnswerSubmissionEventHandler.record(
                exp_id, 1, state_name, exp_domain.DEFAULT_RULESPEC_STR, 'sad')

            # Input cheerful: this is current training data and falls under the
            # classifier.
            event_services.AnswerSubmissionEventHandler.record(
                exp_id, 1, state_name, classifier_rule_spec_string, 'cheerful')

            # Input joyful: this is not training data but will be classified
            # under the classifier.
            event_services.AnswerSubmissionEventHandler.record(
                exp_id, 1, state_name, classifier_rule_spec_string, 'joyful')

            # Log in as an editor.
            self.login(self.EDITOR_EMAIL)
            response = self.testapp.get('/create/%s' % exp_id)
            csrf_token = self.get_csrf_token_from_response(response)
            url = str(
                '/createhandler/training_data/%s/%s' % (exp_id, state_name))

            exploration_dict = self.get_json(
                '%s/%s' % (feconf.EXPLORATION_INIT_URL_PREFIX, exp_id))

            # Only two of the four submitted answers should be unhandled.
            response_dict = self.get_json(url)
            self.assertEqual(
                response_dict['unhandled_answers'],
                _create_training_data('sad', 'joyful'))

            # If the confirmed unclassified answers is trained for one of the
            # values, it should no longer show up in unhandled answers.
            self.put_json('/createhandler/data/%s' % exp_id, {
                'change_list': [{
                    'cmd': exp_domain.CMD_EDIT_STATE_PROPERTY,
                    'state_name': state_name,
                    'property_name': (
                        exp_domain.STATE_PROPERTY_UNCLASSIFIED_ANSWERS),
                    'new_value': ['sad']
                }],
                'commit_message': 'Update confirmed unclassified answers',
                'version': exploration_dict['version'],
            }, csrf_token)
            response_dict = self.get_json(url)
            self.assertEqual(
                response_dict['unhandled_answers'],
                _create_training_data('joyful'))

            exploration_dict = self.get_json(
                '%s/%s' % (feconf.EXPLORATION_INIT_URL_PREFIX, exp_id))

            # If one of the values is added to the training data of the
            # classifier, then it should not be returned as an unhandled answer.
            state = exploration_dict['exploration']['states'][state_name]
            answer_group = state['interaction']['answer_groups'][1]
            rule_spec = answer_group['rule_specs'][0]
            self.assertEqual(
                rule_spec['rule_type'], exp_domain.CLASSIFIER_RULESPEC_STR)
            rule_spec['inputs']['training_data'].append('joyful')

            self.put_json('/createhandler/data/%s' % exp_id, {
                'change_list': [{
                    'cmd': exp_domain.CMD_EDIT_STATE_PROPERTY,
                    'state_name': state_name,
                    'property_name': (
                        exp_domain.STATE_PROPERTY_UNCLASSIFIED_ANSWERS),
                    'new_value': []
                }, {
                    'cmd': exp_domain.CMD_EDIT_STATE_PROPERTY,
                    'state_name': state_name,
                    'property_name': (
                        exp_domain.STATE_PROPERTY_INTERACTION_ANSWER_GROUPS),
                    'new_value': state['interaction']['answer_groups']
                }],
                'commit_message': 'Update confirmed unclassified answers',
                'version': exploration_dict['version'],
            }, csrf_token)
            response_dict = self.get_json(url)
            self.assertEqual(
                response_dict['unhandled_answers'],
                _create_training_data('sad'))

            exploration_dict = self.get_json(
                '%s/%s' % (feconf.EXPLORATION_INIT_URL_PREFIX, exp_id))

            # If both are classified, then nothing should be returned
            # unhandled.
            self.put_json('/createhandler/data/%s' % exp_id, {
                'change_list': [{
                    'cmd': exp_domain.CMD_EDIT_STATE_PROPERTY,
                    'state_name': state_name,
                    'property_name': (
                        exp_domain.STATE_PROPERTY_UNCLASSIFIED_ANSWERS),
                    'new_value': ['sad']
                }],
                'commit_message': 'Update confirmed unclassified answers',
                'version': exploration_dict['version'],
            }, csrf_token)
            response_dict = self.get_json(url)
            self.assertEqual(response_dict['unhandled_answers'], [])

            exploration_dict = self.get_json(
                '%s/%s' % (feconf.EXPLORATION_INIT_URL_PREFIX, exp_id))

            # If one of the existing training data elements in the classifier
            # is removed (5 in this case), but it is not backed up by an
            # answer, it will not be returned as potential training data.
            state = exploration_dict['exploration']['states'][state_name]
            answer_group = state['interaction']['answer_groups'][1]
            rule_spec = answer_group['rule_specs'][0]
            del rule_spec['inputs']['training_data'][1]
            self.put_json('/createhandler/data/15', {
                'change_list': [{
                    'cmd': exp_domain.CMD_EDIT_STATE_PROPERTY,
                    'state_name': state_name,
                    'property_name': (
                        exp_domain.STATE_PROPERTY_INTERACTION_ANSWER_GROUPS),
                    'new_value': state['interaction']['answer_groups']
                }],
                'commit_message': 'Update confirmed unclassified answers',
                'version': exploration_dict['version'],
            }, csrf_token)
            response_dict = self.get_json(url)
            self.assertEqual(response_dict['unhandled_answers'], [])

            self.logout()


class DownloadIntegrationTest(BaseEditorControllerTest):
    """Test handler for exploration and state download."""

    SAMPLE_JSON_CONTENT = {
        'State A': ("""content:
- type: text
  value: ''
interaction:
  answer_groups: []
  confirmed_unclassified_answers: []
  customization_args:
    placeholder:
      value: ''
    rows:
      value: 1
  default_outcome:
    dest: State A
    feedback: []
    param_changes: []
  fallbacks: []
  id: TextInput
param_changes: []
"""),
        'State B': ("""content:
- type: text
  value: ''
interaction:
  answer_groups: []
  confirmed_unclassified_answers: []
  customization_args:
    placeholder:
      value: ''
    rows:
      value: 1
  default_outcome:
    dest: State B
    feedback: []
    param_changes: []
  fallbacks: []
  id: TextInput
param_changes: []
"""),
        feconf.DEFAULT_INIT_STATE_NAME: ("""content:
- type: text
  value: ''
interaction:
  answer_groups: []
  confirmed_unclassified_answers: []
  customization_args:
    placeholder:
      value: ''
    rows:
      value: 1
  default_outcome:
    dest: %s
    feedback: []
    param_changes: []
  fallbacks: []
  id: TextInput
param_changes: []
""") % feconf.DEFAULT_INIT_STATE_NAME
    }

    SAMPLE_STATE_STRING = ("""content:
- type: text
  value: ''
interaction:
  answer_groups: []
  confirmed_unclassified_answers: []
  customization_args:
    placeholder:
      value: ''
    rows:
      value: 1
  default_outcome:
    dest: State A
    feedback: []
    param_changes: []
  fallbacks: []
  id: TextInput
param_changes: []
""")

    def test_exploration_download_handler_for_default_exploration(self):
        self.login(self.EDITOR_EMAIL)
        owner_id = self.get_user_id_from_email(self.EDITOR_EMAIL)

        # Create a simple exploration
        exp_id = 'eid'
        self.save_new_valid_exploration(
            exp_id, owner_id,
            title='The title for ZIP download handler test!',
            category='This is just a test category',
            objective='')

        exploration = exp_services.get_exploration_by_id(exp_id)
        init_state = exploration.states[exploration.init_state_name]
        init_interaction = init_state.interaction
        init_interaction.default_outcome.dest = exploration.init_state_name
        exploration.add_states(['State A', 'State 2', 'State 3'])
        exploration.states['State A'].update_interaction_id('TextInput')
        exploration.states['State 2'].update_interaction_id('TextInput')
        exploration.states['State 3'].update_interaction_id('TextInput')
        exploration.rename_state('State 2', 'State B')
        exploration.delete_state('State 3')
        exp_services._save_exploration(  # pylint: disable=protected-access
            owner_id, exploration, '', [])
        response = self.testapp.get('/create/%s' % exp_id)

        # Check download to zip file
        # Download to zip file using download handler
        download_url = '/createhandler/download/%s' % exp_id
        response = self.testapp.get(download_url)

        # Check downloaded zip file
        self.assertEqual(response.headers['Content-Type'], 'text/plain')
        filename = 'oppia-ThetitleforZIPdownloadhandlertest!-v2.zip'
        self.assertEqual(response.headers['Content-Disposition'],
                         'attachment; filename=%s' % str(filename))
        zf_saved = zipfile.ZipFile(StringIO.StringIO(response.body))
        self.assertEqual(
            zf_saved.namelist(),
            ['The title for ZIP download handler test!.yaml'])

        # Load golden zip file
        with open(os.path.join(
            feconf.TESTS_DATA_DIR,
            'oppia-ThetitleforZIPdownloadhandlertest!-v2-gold.zip'),
                  'rb') as f:
            golden_zipfile = f.read()
        zf_gold = zipfile.ZipFile(StringIO.StringIO(golden_zipfile))

        # Compare saved with golden file
        self.assertEqual(
            zf_saved.open(
                'The title for ZIP download handler test!.yaml').read(),
            zf_gold.open(
                'The title for ZIP download handler test!.yaml').read())

        # Check download to JSON
        exploration.update_objective('Test JSON download')
        exp_services._save_exploration(  # pylint: disable=protected-access
            owner_id, exploration, '', [])

        # Download to JSON string using download handler
        self.maxDiff = None
        download_url = (
            '/createhandler/download/%s?output_format=%s&width=50' %
            (exp_id, feconf.OUTPUT_FORMAT_JSON))
        response = self.get_json(download_url)

        # Check downloaded dict
        self.assertEqual(self.SAMPLE_JSON_CONTENT, response)

        self.logout()

    def test_state_download_handler_for_default_exploration(self):

        self.login(self.EDITOR_EMAIL)
        owner_id = self.get_user_id_from_email(self.EDITOR_EMAIL)

        # Create a simple exploration
        exp_id = 'eid'
        self.save_new_valid_exploration(
            exp_id, owner_id,
            title='The title for states download handler test!',
            category='This is just a test category')

        exploration = exp_services.get_exploration_by_id(exp_id)
        exploration.add_states(['State A', 'State 2', 'State 3'])
        exploration.states['State A'].update_interaction_id('TextInput')
        exploration.states['State 2'].update_interaction_id('TextInput')
        exploration.states['State 3'].update_interaction_id('TextInput')
        exploration.rename_state('State 2', 'State B')
        exploration.delete_state('State 3')
        exp_services._save_exploration(  # pylint: disable=protected-access
            owner_id, exploration, '', [])
        response = self.testapp.get('/create/%s' % exp_id)

        # Check download state as YAML string
        self.maxDiff = None
        state_name = 'State%20A'
        download_url = (
            '/createhandler/download_state/%s?state=%s&width=50' %
            (exp_id, state_name))
        response = self.testapp.get(download_url)
        self.assertEqual(self.SAMPLE_STATE_STRING, response.body)

        self.logout()


class ExplorationDeletionRightsTest(BaseEditorControllerTest):

    def test_deletion_rights_for_unpublished_exploration(self):
        """Test rights management for deletion of unpublished explorations."""
        unpublished_exp_id = 'unpublished_eid'
        exploration = exp_domain.Exploration.create_default_exploration(
            unpublished_exp_id)
        exp_services.save_new_exploration(self.owner_id, exploration)

        rights_manager.assign_role_for_exploration(
            self.owner_id, unpublished_exp_id, self.editor_id,
            rights_manager.ROLE_EDITOR)

        self.login(self.EDITOR_EMAIL)
        response = self.testapp.delete(
            '/createhandler/data/%s' % unpublished_exp_id, expect_errors=True)
        self.assertEqual(response.status_int, 401)
        self.logout()

        self.login(self.VIEWER_EMAIL)
        response = self.testapp.delete(
            '/createhandler/data/%s' % unpublished_exp_id, expect_errors=True)
        self.assertEqual(response.status_int, 401)
        self.logout()

        self.login(self.OWNER_EMAIL)
        response = self.testapp.delete(
            '/createhandler/data/%s' % unpublished_exp_id)
        self.assertEqual(response.status_int, 200)
        self.logout()

    def test_deletion_rights_for_published_exploration(self):
        """Test rights management for deletion of published explorations."""
        published_exp_id = 'published_eid'
        exploration = exp_domain.Exploration.create_default_exploration(
            published_exp_id, title='A title', category='A category')
        exp_services.save_new_exploration(self.owner_id, exploration)

        rights_manager.assign_role_for_exploration(
            self.owner_id, published_exp_id, self.editor_id,
            rights_manager.ROLE_EDITOR)
        rights_manager.publish_exploration(self.owner_id, published_exp_id)

        self.login(self.EDITOR_EMAIL)
        response = self.testapp.delete(
            '/createhandler/data/%s' % published_exp_id, expect_errors=True)
        self.assertEqual(response.status_int, 401)
        self.logout()

        self.login(self.VIEWER_EMAIL)
        response = self.testapp.delete(
            '/createhandler/data/%s' % published_exp_id, expect_errors=True)
        self.assertEqual(response.status_int, 401)
        self.logout()

        self.login(self.OWNER_EMAIL)
        response = self.testapp.delete(
            '/createhandler/data/%s' % published_exp_id, expect_errors=True)
        self.assertEqual(response.status_int, 401)
        self.logout()

        self.login(self.ADMIN_EMAIL)
        response = self.testapp.delete(
            '/createhandler/data/%s' % published_exp_id)
        self.assertEqual(response.status_int, 200)
        self.logout()


class VersioningIntegrationTest(BaseEditorControllerTest):
    """Test retrieval of and reverting to old exploration versions."""

    EXP_ID = '0'

    def setUp(self):
        """Create exploration with two versions"""
        super(VersioningIntegrationTest, self).setUp()

        exp_services.load_demo(self.EXP_ID)
        rights_manager.release_ownership_of_exploration(
            feconf.SYSTEM_COMMITTER_ID, self.EXP_ID)

        self.login(self.EDITOR_EMAIL)
        self.editor_id = self.get_user_id_from_email(self.EDITOR_EMAIL)

        # In version 2, change the objective and the initial state content.
        exploration = exp_services.get_exploration_by_id(self.EXP_ID)
        exp_services.update_exploration(
            self.editor_id, self.EXP_ID, [{
                'cmd': 'edit_exploration_property',
                'property_name': 'objective',
                'new_value': 'the objective',
            }, {
                'cmd': 'edit_state_property',
                'property_name': 'content',
                'state_name': exploration.init_state_name,
                'new_value': [{'type': 'text', 'value': 'ABC'}],
            }], 'Change objective and init state content')

    def test_reverting_to_old_exploration(self):
        """Test reverting to old exploration versions."""
        # Open editor page
        response = self.testapp.get(
            '%s/%s' % (feconf.EDITOR_URL_PREFIX, self.EXP_ID))
        csrf_token = self.get_csrf_token_from_response(response)

        # May not revert to any version that's not 1
        for rev_version in (-1, 0, 2, 3, 4, '1', ()):
            response_dict = self.post_json(
                '/createhandler/revert/%s' % self.EXP_ID, {
                    'current_version': 2,
                    'revert_to_version': rev_version
                }, csrf_token, expect_errors=True, expected_status_int=400)

            # Check error message
            if not isinstance(rev_version, int):
                self.assertIn('Expected an integer', response_dict['error'])
            else:
                self.assertIn('Cannot revert to version',
                              response_dict['error'])

            # Check that exploration is really not reverted to old version
            reader_dict = self.get_json(
                '%s/%s' % (feconf.EXPLORATION_INIT_URL_PREFIX, self.EXP_ID))
            init_state_name = reader_dict['exploration']['init_state_name']
            init_state_data = (
                reader_dict['exploration']['states'][init_state_name])
            init_content = init_state_data['content'][0]['value']
            self.assertIn('ABC', init_content)
            self.assertNotIn('Hi, welcome to Oppia!', init_content)

        # Revert to version 1
        rev_version = 1
        response_dict = self.post_json(
            '/createhandler/revert/%s' % self.EXP_ID, {
                'current_version': 2,
                'revert_to_version': rev_version
            }, csrf_token)

        # Check that exploration is really reverted to version 1
        reader_dict = self.get_json(
            '%s/%s' % (feconf.EXPLORATION_INIT_URL_PREFIX, self.EXP_ID))

        init_state_name = reader_dict['exploration']['init_state_name']
        init_state_data = (
            reader_dict['exploration']['states'][init_state_name])
        init_content = init_state_data['content'][0]['value']
        self.assertNotIn('ABC', init_content)
        self.assertIn('Hi, welcome to Oppia!', init_content)

    def test_versioning_for_default_exploration(self):
        """Test retrieval of old exploration versions."""
        # The latest version contains 'ABC'.
        reader_dict = self.get_json(
            '%s/%s' % (feconf.EXPLORATION_INIT_URL_PREFIX, self.EXP_ID))
        init_state_name = reader_dict['exploration']['init_state_name']
        init_state_data = (
            reader_dict['exploration']['states'][init_state_name])
        init_content = init_state_data['content'][0]['value']
        self.assertIn('ABC', init_content)
        self.assertNotIn('Hi, welcome to Oppia!', init_content)

        # v1 contains 'Hi, welcome to Oppia!'.
        reader_dict = self.get_json(
            '%s/%s?v=1' % (feconf.EXPLORATION_INIT_URL_PREFIX, self.EXP_ID))
        init_state_name = reader_dict['exploration']['init_state_name']
        init_state_data = (
            reader_dict['exploration']['states'][init_state_name])
        init_content = init_state_data['content'][0]['value']
        self.assertIn('Hi, welcome to Oppia!', init_content)
        self.assertNotIn('ABC', init_content)

        # v2 contains 'ABC'.
        reader_dict = self.get_json(
            '%s/%s?v=2' % (feconf.EXPLORATION_INIT_URL_PREFIX, self.EXP_ID))
        init_state_name = reader_dict['exploration']['init_state_name']
        init_state_data = (
            reader_dict['exploration']['states'][init_state_name])
        init_content = init_state_data['content'][0]['value']
        self.assertIn('ABC', init_content)
        self.assertNotIn('Hi, welcome to Oppia!', init_content)

        # v3 does not exist.
        response = self.testapp.get(
            '%s/%s?v=3' % (feconf.EXPLORATION_INIT_URL_PREFIX, self.EXP_ID),
            expect_errors=True)
        self.assertEqual(response.status_int, 404)


class ExplorationEditRightsTest(BaseEditorControllerTest):
    """Test the handling of edit rights for explorations."""

    def test_user_banning(self):
        """Test that banned users are banned."""

        exp_id = '0'
        exp_services.load_demo(exp_id)
        rights_manager.release_ownership_of_exploration(
            feconf.SYSTEM_COMMITTER_ID, exp_id)

        # Sign-up new editors Joe and Sandra.
        self.signup('joe@example.com', 'joe')
        self.signup('sandra@example.com', 'sandra')

        # Joe logs in.
        self.login('joe@example.com')

        response = self.testapp.get(feconf.LIBRARY_INDEX_URL)
        self.assertEqual(response.status_int, 200)
        response = self.testapp.get('/create/%s' % exp_id)
        self.assertEqual(response.status_int, 200)
        self.assert_can_edit(response.body)

        # Ban joe.
        config_services.set_property(
            feconf.SYSTEM_COMMITTER_ID, 'banned_usernames', ['joe'])

        # Test that Joe is banned. (He can still access the library page.)
        response = self.testapp.get(
            feconf.LIBRARY_INDEX_URL, expect_errors=True)
        self.assertEqual(response.status_int, 200)
        response = self.testapp.get('/create/%s' % exp_id, expect_errors=True)
        self.assertEqual(response.status_int, 200)
        self.assert_cannot_edit(response.body)

        # Joe logs out.
        self.logout()

        # Sandra logs in and is unaffected.
        self.login('sandra@example.com')
        response = self.testapp.get('/create/%s' % exp_id)
        self.assertEqual(response.status_int, 200)
        self.assert_can_edit(response.body)
        self.logout()


class ExplorationRightsIntegrationTest(BaseEditorControllerTest):
    """Test the handler for managing exploration editing rights."""

    COLLABORATOR_EMAIL = 'collaborator@example.com'
    COLLABORATOR_USERNAME = 'collab'
    COLLABORATOR2_EMAIL = 'collaborator2@example.com'
    COLLABORATOR2_USERNAME = 'collab2'
    COLLABORATOR3_EMAIL = 'collaborator3@example.com'
    COLLABORATOR3_USERNAME = 'collab3'

    def test_exploration_rights_handler(self):
        """Test exploration rights handler."""

        # Create several users
        self.signup(
            self.COLLABORATOR_EMAIL, username=self.COLLABORATOR_USERNAME)
        self.signup(
            self.COLLABORATOR2_EMAIL, username=self.COLLABORATOR2_USERNAME)
        self.signup(
            self.COLLABORATOR3_EMAIL, username=self.COLLABORATOR3_USERNAME)

        # Owner creates exploration
        self.login(self.OWNER_EMAIL)
        exp_id = 'eid'
        self.save_new_valid_exploration(
            exp_id, self.owner_id, title='Title for rights handler test!',
            category='My category')

        exploration = exp_services.get_exploration_by_id(exp_id)
        exploration.add_states(['State A', 'State 2', 'State 3'])
        exploration.states['State A'].update_interaction_id('TextInput')
        exploration.states['State 2'].update_interaction_id('TextInput')
        exploration.states['State 3'].update_interaction_id('TextInput')

        response = self.testapp.get(
            '%s/%s' % (feconf.EDITOR_URL_PREFIX, exp_id))
        csrf_token = self.get_csrf_token_from_response(response)

        # Owner adds rights for other users
        rights_url = '%s/%s' % (feconf.EXPLORATION_RIGHTS_PREFIX, exp_id)
        self.put_json(
            rights_url, {
                'version': exploration.version,
                'new_member_username': self.VIEWER_USERNAME,
                'new_member_role': rights_manager.ROLE_VIEWER
            }, csrf_token)
        self.put_json(
            rights_url, {
                'version': exploration.version,
                'new_member_username': self.COLLABORATOR_USERNAME,
                'new_member_role': rights_manager.ROLE_EDITOR
            }, csrf_token)
        self.put_json(
            rights_url, {
                'version': exploration.version,
                'new_member_username': self.COLLABORATOR2_USERNAME,
                'new_member_role': rights_manager.ROLE_EDITOR
            }, csrf_token)

        self.logout()

        # Check that viewer can access editor page but cannot edit.
        self.login(self.VIEWER_EMAIL)
        response = self.testapp.get('/create/%s' % exp_id, expect_errors=True)
        self.assertEqual(response.status_int, 200)
        self.assert_cannot_edit(response.body)
        self.logout()

        # Check that collaborator can access editor page and can edit.
        self.login(self.COLLABORATOR_EMAIL)
        response = self.testapp.get('/create/%s' % exp_id)
        self.assertEqual(response.status_int, 200)
        self.assert_can_edit(response.body)
        csrf_token = self.get_csrf_token_from_response(response)

        # Check that collaborator can add a new state called 'State 4'
        add_url = '%s/%s' % (feconf.EXPLORATION_DATA_PREFIX, exp_id)
        response_dict = self.put_json(
            add_url,
            {
                'version': exploration.version,
                'commit_message': 'Added State 4',
                'change_list': [{
                    'cmd': 'add_state',
                    'state_name': 'State 4'
                }, {
                    'cmd': 'edit_state_property',
                    'state_name': 'State 4',
                    'property_name': 'widget_id',
                    'new_value': 'TextInput',
                }]
            },
            csrf_token=csrf_token,
            expected_status_int=200
        )
        self.assertIn('State 4', response_dict['states'])

        # Check that collaborator cannot add new members
        exploration = exp_services.get_exploration_by_id(exp_id)
        rights_url = '%s/%s' % (feconf.EXPLORATION_RIGHTS_PREFIX, exp_id)
        response_dict = self.put_json(
            rights_url, {
                'version': exploration.version,
                'new_member_username': self.COLLABORATOR3_USERNAME,
                'new_member_role': rights_manager.ROLE_EDITOR,
            }, csrf_token, expect_errors=True, expected_status_int=401)
        self.assertEqual(response_dict['code'], 401)

        self.logout()

        # Check that collaborator2 can access editor page and can edit.
        self.login(self.COLLABORATOR2_EMAIL)
        response = self.testapp.get('/create/%s' % exp_id)
        self.assertEqual(response.status_int, 200)
        self.assert_can_edit(response.body)
        csrf_token = self.get_csrf_token_from_response(response)

        # Check that collaborator2 can add a new state called 'State 5'
        add_url = '%s/%s' % (feconf.EXPLORATION_DATA_PREFIX, exp_id)
        response_dict = self.put_json(
            add_url,
            {
                'version': exploration.version,
                'commit_message': 'Added State 5',
                'change_list': [{
                    'cmd': 'add_state',
                    'state_name': 'State 5'
                }, {
                    'cmd': 'edit_state_property',
                    'state_name': 'State 5',
                    'property_name': 'widget_id',
                    'new_value': 'TextInput',
                }]
            },
            csrf_token=csrf_token,
            expected_status_int=200
        )
        self.assertIn('State 5', response_dict['states'])

        # Check that collaborator2 cannot add new members.
        exploration = exp_services.get_exploration_by_id(exp_id)
        rights_url = '%s/%s' % (feconf.EXPLORATION_RIGHTS_PREFIX, exp_id)
        response_dict = self.put_json(
            rights_url, {
                'version': exploration.version,
                'new_member_username': self.COLLABORATOR3_USERNAME,
                'new_member_role': rights_manager.ROLE_EDITOR,
                }, csrf_token, expect_errors=True, expected_status_int=401)
        self.assertEqual(response_dict['code'], 401)

        self.logout()


class ModeratorEmailsTest(test_utils.GenericTestBase):
    """Integration test for post-moderator action emails."""

    EXP_ID = 'eid'

    def setUp(self):
        super(ModeratorEmailsTest, self).setUp()
        self.signup(self.EDITOR_EMAIL, self.EDITOR_USERNAME)
        self.editor_id = self.get_user_id_from_email(self.EDITOR_EMAIL)

        self.signup(self.MODERATOR_EMAIL, self.MODERATOR_USERNAME)
        self.set_moderators([self.MODERATOR_USERNAME])

        # The editor publishes an exploration.
        self.save_new_valid_exploration(
            self.EXP_ID, self.editor_id, title='My Exploration',
            end_state_name='END')
        rights_manager.publish_exploration(self.editor_id, self.EXP_ID)

        # Set the default email config.
        self.signup(self.ADMIN_EMAIL, self.ADMIN_USERNAME)
        self.admin_id = self.get_user_id_from_email(self.ADMIN_EMAIL)
        config_services.set_property(
            self.admin_id, 'publicize_exploration_email_html_body',
            'Default publicization email body')
        config_services.set_property(
            self.admin_id, 'unpublish_exploration_email_html_body',
            'Default unpublishing email body')

    def test_error_cases_for_email_sending(self):
        with self.swap(
            feconf, 'REQUIRE_EMAIL_ON_MODERATOR_ACTION', True
            ), self.swap(
                feconf, 'CAN_SEND_EMAILS_TO_USERS', False):
            # Log in as a moderator.
            self.login(self.MODERATOR_EMAIL)

            # Go to the exploration editor page.
            response = self.testapp.get('/create/%s' % self.EXP_ID)
            self.assertEqual(response.status_int, 200)
            csrf_token = self.get_csrf_token_from_response(response)

            # Submit an invalid action. This should cause an error.
            response_dict = self.put_json(
                '/createhandler/moderatorrights/%s' % self.EXP_ID, {
                    'action': 'random_action',
                    'email_body': None,
                    'version': 1,
                }, csrf_token, expect_errors=True, expected_status_int=400)
            self.assertEqual(
                response_dict['error'], 'Invalid moderator action.')

            # Try to publicize the exploration without an email body. This
            # should cause an error.
            response_dict = self.put_json(
                '/createhandler/moderatorrights/%s' % self.EXP_ID, {
                    'action': feconf.MODERATOR_ACTION_PUBLICIZE_EXPLORATION,
                    'email_body': None,
                    'version': 1,
                }, csrf_token, expect_errors=True, expected_status_int=400)
            self.assertIn(
                'Moderator actions should include an email',
                response_dict['error'])

            response_dict = self.put_json(
                '/createhandler/moderatorrights/%s' % self.EXP_ID, {
                    'action': feconf.MODERATOR_ACTION_PUBLICIZE_EXPLORATION,
                    'email_body': '',
                    'version': 1,
                }, csrf_token, expect_errors=True, expected_status_int=400)
            self.assertIn(
                'Moderator actions should include an email',
                response_dict['error'])

            # Try to publicize the exploration even if the relevant feconf
            # flags are not set. This should cause a system error.
            valid_payload = {
                'action': feconf.MODERATOR_ACTION_PUBLICIZE_EXPLORATION,
                'email_body': 'Your exploration is featured!',
                'version': 1,
            }
            self.put_json(
                '/createhandler/moderatorrights/%s' % self.EXP_ID,
                valid_payload, csrf_token, expect_errors=True,
                expected_status_int=500)

            with self.swap(feconf, 'CAN_SEND_EMAILS_TO_USERS', True):
                # Now the email gets sent with no error.
                self.put_json(
                    '/createhandler/moderatorrights/%s' % self.EXP_ID,
                    valid_payload, csrf_token)

            # Log out.
            self.logout()

    def test_email_is_sent_correctly_when_publicizing(self):
        with self.swap(
            feconf, 'REQUIRE_EMAIL_ON_MODERATOR_ACTION', True
            ), self.swap(
                feconf, 'CAN_SEND_EMAILS_TO_USERS', True):
            # Log in as a moderator.
            self.login(self.MODERATOR_EMAIL)

            # Go to the exploration editor page.
            response = self.testapp.get('/create/%s' % self.EXP_ID)
            self.assertEqual(response.status_int, 200)
            csrf_token = self.get_csrf_token_from_response(response)

            new_email_body = 'Your exploration is featured!'

            valid_payload = {
                'action': feconf.MODERATOR_ACTION_PUBLICIZE_EXPLORATION,
                'email_body': new_email_body,
                'version': 1,
            }

            self.put_json(
                '/createhandler/moderatorrights/%s' % self.EXP_ID,
                valid_payload, csrf_token)

            # Check that an email was sent with the correct content.
            messages = self.mail_stub.get_sent_messages(
                to=self.EDITOR_EMAIL)
            self.assertEqual(1, len(messages))

            self.assertEqual(
                messages[0].sender,
                'Site Admin <%s>' % feconf.SYSTEM_EMAIL_ADDRESS)
            self.assertEqual(messages[0].to, self.EDITOR_EMAIL)
            self.assertFalse(hasattr(messages[0], 'cc'))
            self.assertEqual(messages[0].bcc, feconf.ADMIN_EMAIL_ADDRESS)
            self.assertEqual(
                messages[0].subject,
                'Your Oppia exploration "My Exploration" has been featured!')
            self.assertEqual(messages[0].body.decode(), (
                'Hi %s,\n\n'
                '%s\n\n'
                'Thanks!\n'
                '%s (Oppia moderator)\n\n'
                'You can change your email preferences via the Preferences '
                'page.' % (
                    self.EDITOR_USERNAME,
                    new_email_body,
                    self.MODERATOR_USERNAME)))
            self.assertEqual(messages[0].html.decode(), (
                'Hi %s,<br><br>'
                '%s<br><br>'
                'Thanks!<br>'
                '%s (Oppia moderator)<br><br>'
                'You can change your email preferences via the '
                '<a href="https://www.example.com">Preferences</a> page.' % (
                    self.EDITOR_USERNAME,
                    new_email_body,
                    self.MODERATOR_USERNAME)))

            self.logout()

    def test_email_is_sent_correctly_when_unpublishing(self):
        with self.swap(
            feconf, 'REQUIRE_EMAIL_ON_MODERATOR_ACTION', True
            ), self.swap(
                feconf, 'CAN_SEND_EMAILS_TO_USERS', True):
            # Log in as a moderator.
            self.login(self.MODERATOR_EMAIL)

            # Go to the exploration editor page.
            response = self.testapp.get('/create/%s' % self.EXP_ID)
            self.assertEqual(response.status_int, 200)
            csrf_token = self.get_csrf_token_from_response(response)

            new_email_body = 'Your exploration is unpublished :('

            valid_payload = {
                'action': feconf.MODERATOR_ACTION_UNPUBLISH_EXPLORATION,
                'email_body': new_email_body,
                'version': 1,
            }

            self.put_json(
                '/createhandler/moderatorrights/%s' % self.EXP_ID,
                valid_payload, csrf_token)

            # Check that an email was sent with the correct content.
            messages = self.mail_stub.get_sent_messages(
                to=self.EDITOR_EMAIL)
            self.assertEqual(1, len(messages))

            self.assertEqual(
                messages[0].sender,
                'Site Admin <%s>' % feconf.SYSTEM_EMAIL_ADDRESS)
            self.assertEqual(messages[0].to, self.EDITOR_EMAIL)
            self.assertFalse(hasattr(messages[0], 'cc'))
            self.assertEqual(messages[0].bcc, feconf.ADMIN_EMAIL_ADDRESS)
            self.assertEqual(
                messages[0].subject,
                'Your Oppia exploration "My Exploration" has been unpublished')
            self.assertEqual(messages[0].body.decode(), (
                'Hi %s,\n\n'
                '%s\n\n'
                'Thanks!\n'
                '%s (Oppia moderator)\n\n'
                'You can change your email preferences via the Preferences '
                'page.' % (
                    self.EDITOR_USERNAME,
                    new_email_body,
                    self.MODERATOR_USERNAME)))
            self.assertEqual(messages[0].html.decode(), (
                'Hi %s,<br><br>'
                '%s<br><br>'
                'Thanks!<br>'
                '%s (Oppia moderator)<br><br>'
                'You can change your email preferences via the '
                '<a href="https://www.example.com">Preferences</a> page.' % (
                    self.EDITOR_USERNAME,
                    new_email_body,
                    self.MODERATOR_USERNAME)))

            self.logout()

    def test_email_functionality_cannot_be_used_by_non_moderators(self):
        with self.swap(
            feconf, 'REQUIRE_EMAIL_ON_MODERATOR_ACTION', True
            ), self.swap(
                feconf, 'CAN_SEND_EMAILS_TO_USERS', True):
            # Log in as a non-moderator.
            self.login(self.EDITOR_EMAIL)

            # Go to the exploration editor page.
            response = self.testapp.get('/create/%s' % self.EXP_ID)
            self.assertEqual(response.status_int, 200)
            csrf_token = self.get_csrf_token_from_response(response)

            new_email_body = 'Your exploration is unpublished :('

            valid_payload = {
                'action': feconf.MODERATOR_ACTION_UNPUBLISH_EXPLORATION,
                'email_body': new_email_body,
                'version': 1,
            }

            # The user should receive an 'unauthorized user' error.
            self.put_json(
                '/createhandler/moderatorrights/%s' % self.EXP_ID,
                valid_payload, csrf_token, expect_errors=True,
                expected_status_int=401)

            self.logout()


class EditorAutosaveTest(BaseEditorControllerTest):
    """Test the handling of editor autosave actions."""

    EXP_ID1 = '1'
    EXP_ID2 = '2'
    EXP_ID3 = '3'
    NEWER_DATETIME = datetime.datetime.strptime('2017-03-16', '%Y-%m-%d')
    OLDER_DATETIME = datetime.datetime.strptime('2015-03-16', '%Y-%m-%d')
    DRAFT_CHANGELIST = [{
        'cmd': 'edit_exploration_property',
        'property_name': 'title',
        'new_value': 'Updated title'}]
    NEW_CHANGELIST = [{
        'cmd': 'edit_exploration_property',
        'property_name': 'title',
        'new_value': 'New title'}]
    INVALID_CHANGELIST = [{
        'cmd': 'edit_exploration_property',
        'property_name': 'title',
        'new_value': 1}]

    def _create_explorations_for_tests(self):
        self.save_new_valid_exploration(self.EXP_ID1, self.owner_id)
        exploration = exp_services.get_exploration_by_id(self.EXP_ID1)
        exploration.add_states(['State A'])
        exploration.states['State A'].update_interaction_id('TextInput')
        self.save_new_valid_exploration(self.EXP_ID2, self.owner_id)
        self.save_new_valid_exploration(self.EXP_ID3, self.owner_id)

    def _create_exp_user_data_model_objects_for_tests(self):
        # Explorations with draft set.
        user_models.ExplorationUserDataModel(
            id='%s.%s' % (self.owner_id, self.EXP_ID1), user_id=self.owner_id,
            exploration_id=self.EXP_ID1,
            draft_change_list=self.DRAFT_CHANGELIST,
            draft_change_list_last_updated=self.NEWER_DATETIME,
            draft_change_list_exp_version=1).put()
        user_models.ExplorationUserDataModel(
            id='%s.%s' % (self.owner_id, self.EXP_ID2), user_id=self.owner_id,
            exploration_id=self.EXP_ID2,
            draft_change_list=self.DRAFT_CHANGELIST,
            draft_change_list_last_updated=self.OLDER_DATETIME,
            draft_change_list_exp_version=1).put()

        # Exploration with no draft.
        user_models.ExplorationUserDataModel(
            id='%s.%s' % (self.owner_id, self.EXP_ID3), user_id=self.owner_id,
            exploration_id=self.EXP_ID3).put()

    def setUp(self):
        super(EditorAutosaveTest, self).setUp()
        self.login(self.OWNER_EMAIL)
        self.owner_id = self.get_user_id_from_email(self.OWNER_EMAIL)
        self._create_explorations_for_tests()
        self._create_exp_user_data_model_objects_for_tests()

        # Generate CSRF token.
        response = self.testapp.get('/create/%s' % self.EXP_ID1)
        self.csrf_token = self.get_csrf_token_from_response(response)

    def test_exploration_loaded_with_draft_applied(self):
        response = self.get_json(
            '/createhandler/data/%s' % self.EXP_ID2, {'apply_draft': True})
        # Title updated because chanhe list was applied.
        self.assertEqual(response['title'], 'Updated title')
        self.assertTrue(response['is_version_of_draft_valid'])
        # Draft changes passed to UI.
        self.assertEqual(response['draft_changes'], self.DRAFT_CHANGELIST)

    def test_exploration_loaded_without_draft_when_draft_version_invalid(self):
        exp_user_data = user_models.ExplorationUserDataModel.get_by_id(
            '%s.%s' % (self.owner_id, self.EXP_ID2))
        exp_user_data.draft_change_list_exp_version = 20
        exp_user_data.put()
        response = self.get_json(
            '/createhandler/data/%s' % self.EXP_ID2, {'apply_draft': True})
        # Title not updated because change list not applied.
        self.assertEqual(response['title'], 'A title')
        self.assertFalse(response['is_version_of_draft_valid'])
        # Draft changes passed to UI even when version is invalid.
        self.assertEqual(response['draft_changes'], self.DRAFT_CHANGELIST)

    def test_exploration_loaded_without_draft_as_draft_does_not_exist(self):
        response = self.get_json(
            '/createhandler/data/%s' % self.EXP_ID3, {'apply_draft': True})
        # Title not updated because change list not applied.
        self.assertEqual(response['title'], 'A title')
        self.assertIsNone(response['is_version_of_draft_valid'])
        # Draft changes None.
        self.assertIsNone(response['draft_changes'])

    def test_draft_not_updated_because_newer_draft_exists(self):
        payload = {
            'change_list': self.NEW_CHANGELIST,
            'version': 1,
        }
        response = self.put_json(
            '/createhandler/autosave_draft/%s' % self.EXP_ID1, payload,
            self.csrf_token)
        # Check that draft change list hasn't been updated.
        exp_user_data = user_models.ExplorationUserDataModel.get_by_id(
            '%s.%s' % (self.owner_id, self.EXP_ID1))
        self.assertEqual(
            exp_user_data.draft_change_list, self.DRAFT_CHANGELIST)
        self.assertTrue(response['is_version_of_draft_valid'])

    def test_draft_not_updated_validation_error(self):
        self.put_json(
            '/createhandler/autosave_draft/%s' % self.EXP_ID2, {
                'change_list': self.DRAFT_CHANGELIST,
                'version': 1,
            }, self.csrf_token)
        response = self.put_json(
            '/createhandler/autosave_draft/%s' % self.EXP_ID2, {
                'change_list': self.INVALID_CHANGELIST,
                'version': 2,
            }, self.csrf_token, expect_errors=True, expected_status_int=400)
        exp_user_data = user_models.ExplorationUserDataModel.get_by_id(
            '%s.%s' % (self.owner_id, self.EXP_ID2))
        self.assertEqual(
            exp_user_data.draft_change_list, self.DRAFT_CHANGELIST)
        self.assertEqual(
            response, {'code': 400,
                       'error': 'Expected title to be a string, received 1'})

    def test_draft_updated_version_valid(self):
        payload = {
            'change_list': self.NEW_CHANGELIST,
            'version': 1,
        }
        response = self.put_json(
            '/createhandler/autosave_draft/%s' % self.EXP_ID2, payload,
            self.csrf_token)
        exp_user_data = user_models.ExplorationUserDataModel.get_by_id(
            '%s.%s' % (self.owner_id, self.EXP_ID2))
        self.assertEqual(exp_user_data.draft_change_list, self.NEW_CHANGELIST)
        self.assertEqual(exp_user_data.draft_change_list_exp_version, 1)
        self.assertTrue(response['is_version_of_draft_valid'])

    def test_draft_updated_version_invalid(self):
        payload = {
            'change_list': self.NEW_CHANGELIST,
            'version': 10,
        }
        response = self.put_json(
            '/createhandler/autosave_draft/%s' % self.EXP_ID2, payload,
            self.csrf_token)
        exp_user_data = user_models.ExplorationUserDataModel.get_by_id(
            '%s.%s' % (self.owner_id, self.EXP_ID2))
        self.assertEqual(exp_user_data.draft_change_list, self.NEW_CHANGELIST)
        self.assertEqual(exp_user_data.draft_change_list_exp_version, 10)
        self.assertFalse(response['is_version_of_draft_valid'])

    def test_discard_draft(self):
        self.post_json(
            '/createhandler/autosave_draft/%s' % self.EXP_ID2, {},
            self.csrf_token)
        exp_user_data = user_models.ExplorationUserDataModel.get_by_id(
            '%s.%s' % (self.owner_id, self.EXP_ID2))
        self.assertIsNone(exp_user_data.draft_change_list)
        self.assertIsNone(exp_user_data.draft_change_list_last_updated)
        self.assertIsNone(exp_user_data.draft_change_list_exp_version)<|MERGE_RESOLUTION|>--- conflicted
+++ resolved
@@ -27,11 +27,7 @@
 from core.domain import exp_services
 from core.domain import stats_domain
 from core.domain import rights_manager
-<<<<<<< HEAD
-=======
-from core.domain import rule_domain
 from core.platform import models
->>>>>>> d76f7c59
 from core.tests import test_utils
 import feconf
 
