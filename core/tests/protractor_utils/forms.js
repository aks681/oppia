--- conflicted
+++ resolved
@@ -162,43 +162,25 @@
     appendHorizontalRule: function() {
       _clickContentMenuButton('insertHorizontalRule');
     },
-<<<<<<< HEAD
-    // This adds and customizes RTE extensions.
-    // Additional arguments may be sent to this function, and they will be
-    // passed on to the relevant extension editor.
-    addExtension: function(extensionName) {
-      _clickContentMenuButton('custom-command-' + extensionName.toLowerCase());
-=======
     // This adds and customizes RTE components.
     // Additional arguments may be sent to this function, and they will be
     // passed on to the relevant RTE component editor.
     addRteComponent: function(componentName) {
       _clickContentMenuButton('custom-command-' + componentName.toLowerCase());
->>>>>>> cbf3134c
 
       // The currently active modal is the last in the DOM
       var modal = element.all(by.css('.modal-dialog')).last();
 
-<<<<<<< HEAD
-      // Need to convert arguments to an actual array; we tell the extension
-      // which modal to act on but drop the extensionName.
-=======
       // Need to convert arguments to an actual array; we tell the component
       // which modal to act on but drop the componentName.
->>>>>>> cbf3134c
       var args = [modal];
       for (var i = 1; i < arguments.length; i++) {
         args.push(arguments[i]);
       }
-<<<<<<< HEAD
-      widgets.getNoninteractive(extensionName).customizeWidget.apply(null, args);
-      modal.element(by.css('.protractor-test-close-extension-editor')).click();
-=======
       richTextComponents.getComponent(componentName).customizeComponent.apply(
         null, args);
       modal.element(
         by.css('.protractor-test-close-rich-text-component-editor')).click();
->>>>>>> cbf3134c
       // TODO (Jacob) remove when issue 422 is fixed
       elem.element(by.tagName('rich-text-editor')).
         element(by.tagName('iframe')).click();
@@ -287,11 +269,7 @@
 // should consist of:
 //   handler.readPlainText('plain');
 //   handler.readBoldText('bold');
-<<<<<<< HEAD
-//   handler.readExtension('Math', ...);
-=======
 //   handler.readRteComponent('Math', ...);
->>>>>>> cbf3134c
 var expectRichText = function(elem) {
   var toMatch = function(richTextInstructions) {
     // We remove all <span> elements since these are plain text that is
@@ -342,17 +320,10 @@
   // arrayPointer traverses both arrays simultaneously.
   var arrayPointer = 0;
   var textPointer = 0;
-<<<<<<< HEAD
-  // Extensions insert line breaks above and below themselves and these are
-  // recorded in fullText but not arrayOfTexts so we need to track them
-  // specially.
-  var justPassedExtension = false;
-=======
   // RTE components insert line breaks above and below themselves and these are
   // recorded in fullText but not arrayOfTexts so we need to track them
   // specially.
   var justPassedRteComponent = false;
->>>>>>> cbf3134c
 
   var _readFormattedText = function(text, tagName) {
     expect(arrayOfElems[arrayPointer].getTagName()).toBe(tagName);
@@ -360,11 +331,7 @@
     expect(arrayOfTexts[arrayPointer]).toEqual(text);
     arrayPointer = arrayPointer + 1;
     textPointer = textPointer + text.length;
-<<<<<<< HEAD
-    justPassedExtension = false;
-=======
     justPassedRteComponent = false;
->>>>>>> cbf3134c
   };
 
   return {
@@ -374,11 +341,7 @@
         fullText.substring(textPointer, textPointer + text.length)
       ).toEqual(text);
       textPointer = textPointer + text.length;
-<<<<<<< HEAD
-      justPassedExtension = false;
-=======
       justPassedRteComponent = false;
->>>>>>> cbf3134c
     },
     readBoldText: function(text) {
       _readFormattedText(text, 'b');
@@ -391,17 +354,6 @@
     },
     // TODO(Jacob): add functions for other rich text components.
     // Additional arguments may be sent to this function, and they will be
-<<<<<<< HEAD
-    // passed on to the relevant extension editor.
-    readExtension: function(extensionName) {
-      var elem = arrayOfElems[arrayPointer];
-      expect(elem.getTagName()).
-        toBe('oppia-noninteractive-' + extensionName.toLowerCase());
-      expect(elem.getText()).toBe(arrayOfTexts[arrayPointer]);
-
-      // Need to convert arguments to an actual array; we tell the extension
-      // which element to act on but drop the extensionName.
-=======
     // passed on to the relevant RTE component editor.
     readRteComponent: function(componentName) {
       var elem = arrayOfElems[arrayPointer];
@@ -411,26 +363,16 @@
 
       // Need to convert arguments to an actual array; we tell the component
       // which element to act on but drop the componentName.
->>>>>>> cbf3134c
       var args = [elem];
       for (var i = 1; i < arguments.length; i++) {
         args.push(arguments[i]);
       }
-<<<<<<< HEAD
-      widgets.getNoninteractive(extensionName).
-        expectWidgetDetailsToMatch.apply(null, args);
-      textPointer = textPointer + arrayOfTexts[arrayPointer].length +
-        (justPassedExtension ? 1 : 2);
-      arrayPointer = arrayPointer + 1;
-      justPassedExtension = true;
-=======
       richTextComponents.getComponent(componentName).
         expectComponentDetailsToMatch.apply(null, args);
       textPointer = textPointer + arrayOfTexts[arrayPointer].length +
         (justPassedRteComponent ? 1 : 2);
       arrayPointer = arrayPointer + 1;
       justPassedRteComponent = true;
->>>>>>> cbf3134c
     },
     expectEnd: function() {
       expect(arrayPointer).toBe(arrayOfElems.length);
