# Copyright 2014 The Oppia Authors. All Rights Reserved.
#
# Licensed under the Apache License, Version 2.0 (the "License");
# you may not use this file except in compliance with the License.
# You may obtain a copy of the License at
#
#      http://www.apache.org/licenses/LICENSE-2.0
#
# Unless required by applicable law or agreed to in writing, software
# distributed under the License is distributed on an "AS-IS" BASIS,
# WITHOUT WARRANTIES OR CONDITIONS OF ANY KIND, either express or implied.
# See the License for the specific language governing permissions and
# limitations under the License.

"""Jobs for queries personalized to individual users."""

import ast
import math

from core import jobs
from core.domain import rights_manager
from core.domain import subscription_services
from core.domain import user_services
from core.platform import models
(exp_models, collection_models, feedback_models, user_models,
    stats_models) = (
    models.Registry.import_models([
        models.NAMES.exploration, models.NAMES.collection,
<<<<<<< HEAD
        models.NAMES.feedback, models.NAMES.user,
        models.NAMES.statistics])
    )
=======
        models.NAMES.feedback, models.NAMES.user]))
import utils
>>>>>>> 7e73ddbe


class DashboardSubscriptionsOneOffJob(jobs.BaseMapReduceJobManager):
    """One-off job for subscribing users to explorations, collections, and
    feedback threads.
    """
    @classmethod
    def entity_classes_to_map_over(cls):
        return [
            exp_models.ExplorationRightsModel,
            collection_models.CollectionRightsModel,
            feedback_models.FeedbackMessageModel,
        ]

    @staticmethod
    def map(item):
        if isinstance(item, feedback_models.FeedbackMessageModel):
            if item.author_id:
                yield (item.author_id, {
                    'type': 'feedback',
                    'id': item.thread_id
                })
        elif isinstance(item, exp_models.ExplorationRightsModel):
            if item.deleted:
                return

            if not item.community_owned:
                for owner_id in item.owner_ids:
                    yield (owner_id, {
                        'type': 'exploration',
                        'id': item.id
                    })
                for editor_id in item.editor_ids:
                    yield (editor_id, {
                        'type': 'exploration',
                        'id': item.id
                    })
            else:
                # Go through the history.
                current_version = item.version
                for version in range(1, current_version + 1):
                    model = exp_models.ExplorationRightsModel.get_version(
                        item.id, version)

                    if not model.community_owned:
                        for owner_id in model.owner_ids:
                            yield (owner_id, {
                                'type': 'exploration',
                                'id': item.id
                            })
                        for editor_id in model.editor_ids:
                            yield (editor_id, {
                                'type': 'exploration',
                                'id': item.id
                            })
        elif isinstance(item, collection_models.CollectionRightsModel):
            # NOTE TO DEVELOPERS: Although the code handling subscribing to
            # collections is very similar to the code above for explorations,
            # it is not abstracted out due to the majority of the coding being
            # yield statements. These must happen inside the generator method
            # (which is this method) and, as a result, there is little common
            # code between the two code blocks which can be effectively
            # abstracted.
            if item.deleted:
                return

            if not item.community_owned:
                for owner_id in item.owner_ids:
                    yield (owner_id, {
                        'type': 'collection',
                        'id': item.id
                    })
                for editor_id in item.editor_ids:
                    yield (editor_id, {
                        'type': 'collection',
                        'id': item.id
                    })
            else:
                # Go through the history.
                current_version = item.version
                for version in range(1, current_version + 1):
                    model = (
                        collection_models.CollectionRightsModel.get_version(
                            item.id, version))

                    if not model.community_owned:
                        for owner_id in model.owner_ids:
                            yield (owner_id, {
                                'type': 'collection',
                                'id': item.id
                            })
                        for editor_id in model.editor_ids:
                            yield (editor_id, {
                                'type': 'collection',
                                'id': item.id
                            })

    @staticmethod
    def reduce(key, stringified_values):
        values = [ast.literal_eval(v) for v in stringified_values]
        for item in values:
            if item['type'] == 'feedback':
                subscription_services.subscribe_to_thread(key, item['id'])
            elif item['type'] == 'exploration':
                subscription_services.subscribe_to_exploration(key, item['id'])
            elif item['type'] == 'collection':
                subscription_services.subscribe_to_collection(key, item['id'])


<<<<<<< HEAD
class UserImpactCalculationOneOffJob(jobs.BaseMapReduceJobManager):
    """ Calculates each user's impact score, where impact score is defined as:
    Sum of (
    ln(playthroughs) * (ratings_scaler) * (average(ratings) - 2.5))
    *(multiplier),
    where multiplier = 10, and ratings_scaler is .1(number of ratings)
    if there are < 10 ratings for that exploration.

    Impact scores are calculated over explorations for which a user
    is listed as a contributor.
    """

    MULTIPLIER = 10
    MIN_AVERAGE_RATING = 2.5
    NUM_RATINGS_SCALER_CUTOFF = 10
    NUM_RATINGS_SCALER = .1

    @classmethod
    def entity_classes_to_map_over(cls):
        return [exp_models.ExplorationModel]

    @classmethod
    def _get_exp_impact_score(cls, exploration_id):
        from core.domain import rating_services
        from core.domain import stats_jobs_continuous

        # Get ratings and compute average rating score.
        rating_frequencies = rating_services.get_overall_ratings_for_exploration(
            exploration_id)
        total_number = 0
        total_rating = 0.0
        for rating, num_ratings in rating_frequencies.iteritems():
            total_rating += (int(rating) * num_ratings)
            total_number += num_ratings
        # Only divide by a non-zero number.
        if total_number == 0:
            return 0
        average_rating = total_rating / total_number

        # Get rating term to use in impact calculation.
        rating_term = average_rating - cls.MIN_AVERAGE_RATING
        # Only explorations with an average rating greater than the minimum
        # have an impact.
        if rating_term <= 0:
            return 0

        # Get num_ratings_scaler.
        if total_number < cls.NUM_RATINGS_SCALER_CUTOFF:
            num_ratings_scaler = cls.NUM_RATINGS_SCALER*(total_number)
        else:
            num_ratings_scaler = 1

        # Get number of completions/playthroughs.
        num_completions = stats_jobs_continuous.StatisticsAggregator.get_statistics(
            exploration_id, 'all')['complete_exploration_count']
        # Only take the log of a non-zero number.
        if num_completions <= 0:
            return 0
        num_completions_term = math.log(num_completions)

        exploration_impact_score = (
            rating_term*
            num_completions_term*
            num_ratings_scaler*
            cls.MULTIPLIER
        )

        return exploration_impact_score

    @staticmethod
    def map(item):
        exploration_impact_score = (
            UserImpactCalculationOneOffJob._get_exp_impact_score(item.id))

        if exploration_impact_score > 0:
            # Get exploration summary and contributor ids,
            # yield for each contributor.
            from core.domain import exp_services
            exploration_summary = exp_services.get_exploration_summary_by_id(
                item.id)
            contributor_ids = exploration_summary.contributor_ids
            for contributor_id in contributor_ids:
                yield (contributor_id, exploration_impact_score)

    @staticmethod
    def reduce(key, stringified_values):
        values = [ast.literal_eval(v) for v in stringified_values]
        user_impact_score = int(round(sum(values)))
        user_models.UserStatsModel(id=key, impact_score=user_impact_score).put()
=======
class UserFirstContributionMsecOneOffJob(jobs.BaseMapReduceJobManager):
    """One-off job that updates first contribution time in milliseconds for
    current users. This job makes the assumption that once an exploration is
    published, it remains published. This job is not completely precise in that
    (1) we ignore explorations that have been published in the past but are now
    unpublished, and (2) commits that were made during an interim unpublished
    period are counted against the first publication date instead of the second
    publication date.
    """

    @classmethod
    def entity_classes_to_map_over(cls):
        return [exp_models.ExplorationRightsSnapshotMetadataModel]

    @staticmethod
    def map(item):
        exp_id = item.get_unversioned_instance_id()
        exp_first_published_msec = rights_manager.get_exploration_rights(
            exp_id).first_published_msec
        # First contribution time in msec is only set from contributions to
        # explorations that are currently published.
        if not rights_manager.is_exploration_private(exp_id):
            created_on_msec = utils.get_time_in_millisecs(item.created_on)
            yield (
                item.committer_id,
                max(exp_first_published_msec, created_on_msec)
            )

    @staticmethod
    def reduce(user_id, stringified_commit_times_msec):
        commit_times_msec = [
            ast.literal_eval(commit_time_string) for
            commit_time_string in stringified_commit_times_msec]
        first_contribution_msec = min(commit_times_msec)
        user_services.update_first_contribution_msec_if_not_set(
            user_id, first_contribution_msec)
>>>>>>> 7e73ddbe
<|MERGE_RESOLUTION|>--- conflicted
+++ resolved
@@ -26,14 +26,10 @@
     stats_models) = (
     models.Registry.import_models([
         models.NAMES.exploration, models.NAMES.collection,
-<<<<<<< HEAD
         models.NAMES.feedback, models.NAMES.user,
         models.NAMES.statistics])
     )
-=======
-        models.NAMES.feedback, models.NAMES.user]))
 import utils
->>>>>>> 7e73ddbe
 
 
 class DashboardSubscriptionsOneOffJob(jobs.BaseMapReduceJobManager):
@@ -143,7 +139,6 @@
                 subscription_services.subscribe_to_collection(key, item['id'])
 
 
-<<<<<<< HEAD
 class UserImpactCalculationOneOffJob(jobs.BaseMapReduceJobManager):
     """ Calculates each user's impact score, where impact score is defined as:
     Sum of (
@@ -233,7 +228,8 @@
         values = [ast.literal_eval(v) for v in stringified_values]
         user_impact_score = int(round(sum(values)))
         user_models.UserStatsModel(id=key, impact_score=user_impact_score).put()
-=======
+
+
 class UserFirstContributionMsecOneOffJob(jobs.BaseMapReduceJobManager):
     """One-off job that updates first contribution time in milliseconds for
     current users. This job makes the assumption that once an exploration is
@@ -269,5 +265,4 @@
             commit_time_string in stringified_commit_times_msec]
         first_contribution_msec = min(commit_times_msec)
         user_services.update_first_contribution_msec_if_not_set(
-            user_id, first_contribution_msec)
->>>>>>> 7e73ddbe
+            user_id, first_contribution_msec)