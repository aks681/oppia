// Copyright 2014 The Oppia Authors. All Rights Reserved.
//
// Licensed under the Apache License, Version 2.0 (the "License");
// you may not use this file except in compliance with the License.
// You may obtain a copy of the License at
//
//      http://www.apache.org/licenses/LICENSE-2.0
//
// Unless required by applicable law or agreed to in writing, software
// distributed under the License is distributed on an "AS-IS" BASIS,
// WITHOUT WARRANTIES OR CONDITIONS OF ANY KIND, either express or implied.
// See the License for the specific language governing permissions and
// limitations under the License.

/**
 * @fileoverview Initialization and basic configuration for the Oppia module.
 */

// TODO(sll): Remove the check for window.GLOBALS. This check is currently
// only there so that the Karma tests run, since it looks like Karma doesn't
// 'see' the GLOBALS variable that is defined in base.html. We should fix this
// in order to make the testing and production environments match.
var oppia = angular.module(
  'oppia', [
    'ngMaterial', 'ngAnimate', 'ngSanitize', 'ngTouch', 'ngResource',
    'ui.bootstrap', 'ui.sortable', 'infinite-scroll', 'ngJoyRide', 'ngImgCrop',
    'ui.validate', 'textAngular', 'pascalprecht.translate', 'ngCookies',
    'toastr'
  ].concat(
    window.GLOBALS ? (window.GLOBALS.ADDITIONAL_ANGULAR_MODULES || [])
                   : []));

oppia.config([
  '$compileProvider', '$httpProvider', '$interpolateProvider',
  '$locationProvider',
  function(
      $compileProvider, $httpProvider, $interpolateProvider,
      $locationProvider) {
    // This improves performance by disabling debug data. For more details,
    // see https://code.angularjs.org/1.5.5/docs/guide/production
    $compileProvider.debugInfoEnabled(false);

    // Set the AngularJS interpolators as <[ and ]>, to not conflict with
    // Jinja2 templates.
    $interpolateProvider.startSymbol('<[');
    $interpolateProvider.endSymbol(']>');

    // Prevent the search page from reloading if the search query is changed.
    $locationProvider.html5Mode(false);
    if (window.location.pathname == '/search/find') {
      $locationProvider.html5Mode(true);
    }

    // Set default headers for POST and PUT requests.
    $httpProvider.defaults.headers.post = {
      'Content-Type': 'application/x-www-form-urlencoded'
    };
    $httpProvider.defaults.headers.put = {
      'Content-Type': 'application/x-www-form-urlencoded'
    };

    // Add an interceptor to convert requests to strings and to log and show
    // warnings for error responses.
    $httpProvider.interceptors.push([
      '$q', '$log', 'alertsService', function($q, $log, alertsService) {
        return {
          request: function(config) {
            // If this request carries data (in the form of a JS object),
            // JSON-stringify it and store it under 'payload'.
            var csrfToken = '';
            if (config.data) {
<<<<<<< HEAD
              if (config.requestIsFromFooter) {
                csrfToken = GLOBALS.csrf_token_for_footer;
              } else {
                csrfToken = GLOBALS.csrf_token;
              }
=======
              var csrfToken = (
                config.requestIsForCreateExploration ?
                GLOBALS.csrf_token_create_exploration :
                GLOBALS.csrf_token);

>>>>>>> b888d6cf
              config.data = $.param({
                csrf_token: csrfToken,
                payload: JSON.stringify(config.data),
                source: document.URL
              }, true);
            }
            return config;
          },
          responseError: function(rejection) {
            // A rejection status of -1 seems to indicate (it's hard to find
            // documentation) that the response has not completed,
            // which can occur if the user navigates away from the page
            // while the response is pending, This should not be considered
            // an error.
            if (rejection.status !== -1) {
              $log.error(rejection.data);

              var warningMessage = 'Error communicating with server.';
              if (rejection.data && rejection.data.error) {
                warningMessage = rejection.data.error;
              }
              alertsService.addWarning(warningMessage);
            }
            return $q.reject(rejection);
          }
        };
      }
    ]);
  }
]);

oppia.config(['$provide', function($provide) {
  $provide.decorator('$log', ['$delegate', function($delegate) {
    var _originalError = $delegate.error;

    if (window.GLOBALS && !window.GLOBALS.DEV_MODE) {
      $delegate.log = function() {};
      $delegate.info = function() {};
      // TODO(sll): Send errors (and maybe warnings) to the backend.
      $delegate.warn = function() { };
      $delegate.error = function(message) {
        if (String(message).indexOf('$digest already in progress') === -1) {
          _originalError(message);
        }
      };
      // This keeps angular-mocks happy (in tests).
      $delegate.error.logs = [];
    }

    return $delegate;
  }]);
}]);

oppia.config(['toastrConfig', function(toastrConfig) {
  angular.extend(toastrConfig, {
    allowHtml: false,
    iconClasses: {
      error: 'toast-error',
      info: 'toast-info',
      success: 'toast-success',
      warning: 'toast-warning'
    },
    positionClass: 'toast-bottom-right',
    messageClass: 'toast-message',
    progressBar: false,
    tapToDismiss: true,
    timeOut: 1500,
    titleClass: 'toast-title'
  });
}]);

// Returns true if the user is on a mobile device.
// See: http://stackoverflow.com/a/14301832/5020618
oppia.factory('deviceInfoService', ['$window', function($window) {
  return {
    isMobileDevice: function() {
      return typeof $window.orientation !== 'undefined';
    },
    hasTouchEvents: function() {
      return 'ontouchstart' in $window;
    }
  };
}]);

// Overwrite the built-in exceptionHandler service to log errors to the backend
// (so that they can be fixed).
oppia.factory('$exceptionHandler', ['$log', function($log) {
  return function(exception, cause) {
    var messageAndSourceAndStackTrace = [
      '',
      'Cause: ' + cause,
      'Source: ' + window.location.href,
      exception.message,
      String(exception.stack)
    ].join('\n');

    // Catch all errors, to guard against infinite recursive loops.
    try {
      // We use jQuery here instead of Angular's $http, since the latter
      // creates a circular dependency.
      $.ajax({
        type: 'POST',
        url: '/frontend_errors',
        data: $.param({
          csrf_token: GLOBALS.csrf_token,
          payload: JSON.stringify({
            error: messageAndSourceAndStackTrace
          }),
          source: document.URL
        }, true),
        contentType: 'application/x-www-form-urlencoded',
        dataType: 'text',
        async: true
      });
    } catch (loggingError) {
      $log.warn('Error logging failed.');
    }

    $log.error.apply($log, arguments);
  };
}]);

// Service for HTML serialization and escaping.
oppia.factory('oppiaHtmlEscaper', ['$log', function($log) {
  var htmlEscaper = {
    objToEscapedJson: function(obj) {
      return this.unescapedStrToEscapedStr(JSON.stringify(obj));
    },
    escapedJsonToObj: function(json) {
      if (!json) {
        $log.error('Empty string was passed to JSON decoder.');
        return '';
      }
      return JSON.parse(this.escapedStrToUnescapedStr(json));
    },
    unescapedStrToEscapedStr: function(str) {
      return String(str)
                  .replace(/&/g, '&amp;')
                  .replace(/"/g, '&quot;')
                  .replace(/'/g, '&#39;')
                  .replace(/</g, '&lt;')
                  .replace(/>/g, '&gt;');
    },
    escapedStrToUnescapedStr: function(value) {
      return String(value)
                  .replace(/&quot;/g, '"')
                  .replace(/&#39;/g, '\'')
                  .replace(/&lt;/g, '<')
                  .replace(/&gt;/g, '>')
                  .replace(/&amp;/g, '&');
    }
  };
  return htmlEscaper;
}]);

// Service for converting dates in milliseconds since the Epoch to
// human-readable dates.
oppia.factory('oppiaDatetimeFormatter', ['$filter', function($filter) {
  return {
    // Returns just the time if the local datetime representation has the
    // same date as the current date. Otherwise, returns just the date if the
    // local datetime representation has the same year as the current date.
    // Otherwise, returns the full date (with the year abbreviated).
    getLocaleAbbreviatedDatetimeString: function(millisSinceEpoch) {
      var date = new Date(millisSinceEpoch);
      if (date.toLocaleDateString() == new Date().toLocaleDateString()) {
        // The replace function removes 'seconds' from the time returned.
        return date.toLocaleTimeString().replace(/:\d\d /, ' ');
      } else if (date.getFullYear() == new Date().getFullYear()) {
        return $filter('date')(date, 'MMM d');
      } else {
        return $filter('date')(date, 'shortDate');
      }
    },
    // Returns just the date.
    getLocaleDateString: function(millisSinceEpoch) {
      var date = new Date(millisSinceEpoch);
      return date.toLocaleDateString();
    },
    // Returns whether the date is at most one week before the current date.
    isRecent: function(millisSinceEpoch) {
      var ONE_WEEK_IN_MILLIS = 7 * 24 * 60 * 60 * 1000;
      return new Date().getTime() - millisSinceEpoch < ONE_WEEK_IN_MILLIS;
    }
  };
}]);

// Service for validating things and (optionally) displaying warning messages
// if the validation fails.
oppia.factory('validatorsService', [
    '$filter', 'alertsService', function($filter, alertsService) {
  return {
    /**
     * Checks whether an entity name is valid, and displays a warning message
     * if it isn't.
     * @param {string} input - The input to be checked.
     * @param {boolean} showWarnings - Whether to show warnings in the
     *   butterbar.
     * @return {boolean} True if the entity name is valid, false otherwise.
     */
    isValidEntityName: function(input, showWarnings) {
      input = $filter('normalizeWhitespace')(input);
      if (!input) {
        if (showWarnings) {
          alertsService.addWarning('Please enter a non-empty name.');
        }
        return false;
      }

      for (var i = 0; i < GLOBALS.INVALID_NAME_CHARS.length; i++) {
        if (input.indexOf(GLOBALS.INVALID_NAME_CHARS[i]) !== -1) {
          if (showWarnings) {
            alertsService.addWarning(
             'Invalid input. Please use a non-empty description consisting ' +
             'of alphanumeric characters, spaces and/or hyphens.'
            );
          }
          return false;
        }
      }
      return true;
    },
    isValidExplorationTitle: function(input, showWarnings) {
      if (!this.isValidEntityName(input, showWarnings)) {
        return false;
      }

      if (input.length > 40) {
        if (showWarnings) {
          alertsService.addWarning(
            'Exploration titles should be at most 40 characters long.');
        }
        return false;
      }

      return true;
    },
    // NB: this does not check whether the card name already exists in the
    // states dict.
    isValidStateName: function(input, showWarnings) {
      if (!this.isValidEntityName(input, showWarnings)) {
        return false;
      }

      if (input.length > 50) {
        if (showWarnings) {
          alertsService.addWarning(
            'Card names should be at most 50 characters long.');
        }
        return false;
      }

      return true;
    },
    isNonempty: function(input, showWarnings) {
      if (!input) {
        if (showWarnings) {
          // TODO(sll): Allow this warning to be more specific in terms of what
          // needs to be entered.
          alertsService.addWarning('Please enter a non-empty value.');
        }
        return false;
      }
      return true;
    }
  };
}]);

oppia.constant('LABEL_FOR_CLEARING_FOCUS', 'labelForClearingFocus');

// Service for setting focus. This broadcasts a 'focusOn' event which sets
// focus to the element in the page with the corresponding focusOn attribute.
// Note: This requires LABEL_FOR_CLEARING_FOCUS to exist somewhere in the HTML
// page.
oppia.factory('focusService', [
  '$rootScope', '$timeout', 'deviceInfoService', 'LABEL_FOR_CLEARING_FOCUS',
  function($rootScope, $timeout, deviceInfoService, LABEL_FOR_CLEARING_FOCUS) {
    var _nextLabelToFocusOn = null;
    return {
      clearFocus: function() {
        this.setFocus(LABEL_FOR_CLEARING_FOCUS);
      },
      setFocus: function(name) {
        if (_nextLabelToFocusOn) {
          return;
        }

        _nextLabelToFocusOn = name;
        $timeout(function() {
          $rootScope.$broadcast('focusOn', _nextLabelToFocusOn);
          _nextLabelToFocusOn = null;
        });
      },
      setFocusIfOnDesktop: function(newFocusLabel) {
        if (!deviceInfoService.isMobileDevice()) {
          this.setFocus(newFocusLabel);
        }
      },
      // Generates a random string (to be used as a focus label).
      generateFocusLabel: function() {
        return Math.random().toString(36).slice(2);
      }
    };
  }
]);

// Service for manipulating the page URL.
oppia.factory('urlService', ['$window', function($window) {
  return {
    getUrlParams: function() {
      var params = {};
      var parts = $window.location.href.replace(
          /[?&]+([^=&]+)=([^&]*)/gi, function(m, key, value) {
        params[key] = value;
      });
      return params;
    },
    isIframed: function() {
      return !!(this.getUrlParams().iframed);
    },
    getPathname: function() {
      return window.location.pathname;
    }
  };
}]);

// Service for computing the window dimensions.
oppia.factory('windowDimensionsService', ['$window', function($window) {
  var onResizeHooks = [];

  $window.onresize = function() {
    onResizeHooks.forEach(function(hookFn) {
      hookFn();
    });
  };
  return {
    getWidth: function() {
      return (
        $window.innerWidth || document.documentElement.clientWidth ||
        document.body.clientWidth);
    },
    registerOnResizeHook: function(hookFn) {
      onResizeHooks.push(hookFn);
    }
  };
}]);

// Service for sending events to Google Analytics.
//
// Note that events are only sent if the CAN_SEND_ANALYTICS_EVENTS flag is
// turned on. This flag must be turned on explicitly by the application
// owner in feconf.py.
oppia.factory('siteAnalyticsService', ['$window', function($window) {
  var CAN_SEND_ANALYTICS_EVENTS = GLOBALS.CAN_SEND_ANALYTICS_EVENTS;

  // For definitions of the various arguments, please see:
  // developers.google.com/analytics/devguides/collection/analyticsjs/events
  var _sendEventToGoogleAnalytics = function(
      eventCategory, eventAction, eventLabel) {
    if ($window.ga && CAN_SEND_ANALYTICS_EVENTS) {
      $window.ga('send', 'event', eventCategory, eventAction, eventLabel);
    }
  };

  // For definitions of the various arguments, please see:
  // developers.google.com/analytics/devguides/collection/analyticsjs/
  //   social-interactions
  var _sendSocialEventToGoogleAnalytics = function(
      network, action, targetUrl) {
    if ($window.ga && CAN_SEND_ANALYTICS_EVENTS) {
      $window.ga('send', 'social', network, action, targetUrl);
    }
  };

  return {
    // The srcElement refers to the element on the page that is clicked.
    registerStartLoginEvent: function(srcElement) {
      _sendEventToGoogleAnalytics(
        'LoginButton', 'click', $window.location.pathname + ' ' + srcElement);
    },
    registerNewSignupEvent: function() {
      _sendEventToGoogleAnalytics('SignupButton', 'click', '');
    },
    registerClickBrowseLibraryButtonEvent: function() {
      _sendEventToGoogleAnalytics(
        'BrowseLibraryButton', 'click', $window.location.pathname);
    },
    registerClickCreateExplorationButtonEvent: function() {
      _sendEventToGoogleAnalytics(
        'CreateExplorationButton', 'click', $window.location.pathname);
    },
    registerCreateNewExplorationEvent: function(explorationId) {
      _sendEventToGoogleAnalytics(
        'NewExploration', 'create', explorationId);
    },
    registerCreateNewExplorationInCollectionEvent: function(explorationId) {
      _sendEventToGoogleAnalytics(
        'NewExplorationFromCollection', 'create', explorationId);
    },
    registerCommitChangesToPrivateExplorationEvent: function(explorationId) {
      _sendEventToGoogleAnalytics(
        'CommitToPrivateExploration', 'click', explorationId);
    },
    registerOpenPublishExplorationModalEvent: function(explorationId) {
      _sendEventToGoogleAnalytics(
        'PublishExplorationModal', 'open', explorationId);
    },
    registerPublishExplorationEvent: function(explorationId) {
      _sendEventToGoogleAnalytics(
        'PublishExploration', 'click', explorationId);
    },
    registerShareExplorationEvent: function(network) {
      _sendSocialEventToGoogleAnalytics(
        network, 'share', $window.location.pathname);
    },
    registerOpenEmbedInfoEvent: function(explorationId) {
      _sendEventToGoogleAnalytics('EmbedInfoModal', 'open', explorationId);
    },
    registerCommitChangesToPublicExplorationEvent: function(explorationId) {
      _sendEventToGoogleAnalytics(
        'CommitToPublicExploration', 'click', explorationId);
    }
  };
}]);

// Service for debouncing function calls.
oppia.factory('oppiaDebouncer', [function() {
  return {
    // Returns a function that will not be triggered as long as it continues to
    // be invoked. The function only gets executed after it stops being called
    // for `wait` milliseconds.
    debounce: function(func, millisecsToWait) {
      var timeout;
      var context;
      var args;
      var timestamp;
      var result;

      var later = function() {
        var last = new Date().getTime() - timestamp;
        if (last < millisecsToWait && last > 0) {
          timeout = setTimeout(later, millisecsToWait - last);
        } else {
          timeout = null;
          result = func.apply(context, args);
          if (!timeout) {
            context = null;
            args = null;
          }
        }
      };

      return function() {
        context = this;
        args = arguments;
        timestamp = new Date().getTime();
        if (!timeout) {
          timeout = setTimeout(later, millisecsToWait);
        }
        return result;
      };
    }
  };
}]);

// Service for assembling extension tags (for gadgets and interactions).
oppia.factory('extensionTagAssemblerService', [
    '$filter', 'oppiaHtmlEscaper', function($filter, oppiaHtmlEscaper) {
  return {
    formatCustomizationArgAttrs: function(element, customizationArgSpecs) {
      for (var caSpecName in customizationArgSpecs) {
        var caSpecValue = customizationArgSpecs[caSpecName].value;
        element.attr(
          $filter('camelCaseToHyphens')(caSpecName) + '-with-value',
          oppiaHtmlEscaper.objToEscapedJson(caSpecValue));
      }
      return element;
    }
  };
}]);

// Add a String.prototype.trim() polyfill for IE8.
if (typeof String.prototype.trim !== 'function') {
  String.prototype.trim = function() {
    return this.replace(/^\s+|\s+$/g, '');
  };
}

// Add an Object.create() polyfill for IE8.
if (typeof Object.create !== 'function') {
  (function() {
    var F = function() {};
    Object.create = function(o) {
      if (arguments.length > 1) {
        throw Error('Second argument for Object.create() is not supported');
      }
      if (o === null) {
        throw Error('Cannot set a null [[Prototype]]');
      }
      if (typeof o !== 'object') {
        throw TypeError('Argument must be an object');
      }
      F.prototype = o;
      return new F();
    };
  })();
}

// Service for code normalization. Used by the code REPL and pencil code
// interactions.
oppia.factory('codeNormalizationService', [function() {
  var removeLeadingWhitespace = function(str) {
    return str.replace(/^\s+/g, '');
  };
  var removeTrailingWhitespace = function(str) {
    return str.replace(/\s+$/g, '');
  };
  return {
    getNormalizedCode: function(codeString) {
      /*
       * Normalizes a code string (which is assumed not to contain tab
       * characters). In particular:
       *
       * - Strips out lines that start with '#' (comments), possibly preceded by
       *     whitespace.
       * - Trims trailing whitespace on each line.
       * - Removes blank newlines.
       * - Make the indentation level four spaces.
       */
      // TODO(sll): Augment this function to strip out comments that occur at
      // the end of a line. However, be careful with lines where '#' is
      // contained in quotes or the character is escaped.
      var FOUR_SPACES = '    ';
      // Maps the number of spaces at the beginning of a line to an int
      // specifying the desired indentation level.
      var numSpacesToDesiredIndentLevel = {
        0: 0
      };

      var codeLines = removeTrailingWhitespace(codeString).split('\n');
      var normalizedCodeLines = [];
      codeLines.forEach(function(line) {
        if (removeLeadingWhitespace(line).indexOf('#') === 0) {
          return;
        }
        line = removeTrailingWhitespace(line);
        if (!line) {
          return;
        }

        var numSpaces = line.length - removeLeadingWhitespace(line).length;

        var existingNumSpaces = Object.keys(numSpacesToDesiredIndentLevel);
        var maxNumSpaces = Math.max.apply(null, existingNumSpaces);
        if (numSpaces > maxNumSpaces) {
          // Add a new indentation level
          numSpacesToDesiredIndentLevel[numSpaces] = existingNumSpaces.length;
        }

        // This is set when the indentation level of the current line does not
        // start a new scope, and also does not match any previous indentation
        // level. This case is actually invalid, but for now, we take the
        // largest indentation level that is less than this one.
        // TODO(sll): Bad indentation should result in an error nearer the
        // source.
        var isShortfallLine =
          !numSpacesToDesiredIndentLevel.hasOwnProperty(numSpaces) &&
          numSpaces < maxNumSpaces;

        // Clear all existing indentation levels to the right of this one.
        for (var indentLength in numSpacesToDesiredIndentLevel) {
          if (Number(indentLength) > numSpaces) {
            delete numSpacesToDesiredIndentLevel[indentLength];
          }
        }

        if (isShortfallLine) {
          existingNumSpaces = Object.keys(numSpacesToDesiredIndentLevel);
          numSpaces = Math.max.apply(null, existingNumSpaces);
        }

        var normalizedLine = '';
        for (var i = 0; i < numSpacesToDesiredIndentLevel[numSpaces]; i++) {
          normalizedLine += FOUR_SPACES;
        }
        normalizedLine += removeLeadingWhitespace(line);
        normalizedCodeLines.push(normalizedLine);
      });
      return normalizedCodeLines.join('\n');
    }
  };
}]);<|MERGE_RESOLUTION|>--- conflicted
+++ resolved
@@ -69,19 +69,12 @@
             // JSON-stringify it and store it under 'payload'.
             var csrfToken = '';
             if (config.data) {
-<<<<<<< HEAD
-              if (config.requestIsFromFooter) {
-                csrfToken = GLOBALS.csrf_token_for_footer;
-              } else {
-                csrfToken = GLOBALS.csrf_token;
-              }
-=======
               var csrfToken = (
                 config.requestIsForCreateExploration ?
-                GLOBALS.csrf_token_create_exploration :
+                  GLOBALS.csrf_token_create_exploration :
+                config.requestIsForI18n ? GLOBALS.csrf_token_i18n :
                 GLOBALS.csrf_token);
 
->>>>>>> b888d6cf
               config.data = $.param({
                 csrf_token: csrfToken,
                 payload: JSON.stringify(config.data),
