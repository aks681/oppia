// Copyright 2014 The Oppia Authors. All Rights Reserved.
//
// Licensed under the Apache License, Version 2.0 (the "License");
// you may not use this file except in compliance with the License.
// You may obtain a copy of the License at
//
//      http://www.apache.org/licenses/LICENSE-2.0
//
// Unless required by applicable law or agreed to in writing, software
// distributed under the License is distributed on an "AS-IS" BASIS,
// WITHOUT WARRANTIES OR CONDITIONS OF ANY KIND, either express or implied.
// See the License for the specific language governing permissions and
// limitations under the License.

/**
 * @fileoverview Controllers for the exploration statistics tab in the
 * exploration editor.
 */

oppia.constant('IMPROVE_TYPE_DEFAULT', 'default');
oppia.constant('IMPROVE_TYPE_INCOMPLETE', 'incomplete');

oppia.controller('ExplorationStatistics', [
  '$scope', '$http', '$modal', 'alertsService', 'explorationStatesService',
  'explorationData', 'computeGraphService', 'oppiaDatetimeFormatter',
  'StateImprovementSuggestionService', 'IMPROVE_TYPE_DEFAULT',
  'IMPROVE_TYPE_INCOMPLETE',
  function(
<<<<<<< HEAD
      $scope, $http, $modal, warningsData, explorationStatesService,
      explorationData, computeGraphService, oppiaDatetimeFormatter,
      StateImprovementSuggestionService, IMPROVE_TYPE_DEFAULT,
      IMPROVE_TYPE_INCOMPLETE) {
=======
      $scope, $http, $modal, alertsService, explorationStatesService,
      explorationData, computeGraphService, oppiaDatetimeFormatter) {
>>>>>>> aa57b4ae
    $scope.COMPLETION_RATE_CHART_OPTIONS = {
      chartAreaWidth: 300,
      colors: ['green', 'firebrick'],
      height: 100,
      legendPosition: 'right',
      width: 500
    };
    var _EXPLORATION_STATS_VERSION_ALL = 'all';
    $scope.currentVersion = _EXPLORATION_STATS_VERSION_ALL;

    $scope.getLocaleAbbreviatedDatetimeString = function(millisSinceEpoch) {
      return oppiaDatetimeFormatter.getLocaleAbbreviatedDatetimeString(
        millisSinceEpoch);
    };

    $scope.hasTabLoaded = false;
    $scope.$on('refreshStatisticsTab', function() {
      $scope.refreshExplorationStatistics(_EXPLORATION_STATS_VERSION_ALL);
      $scope.explorationVersionUrl = (
        '/createhandler/statisticsversion/' + explorationData.explorationId);
      $http.get($scope.explorationVersionUrl).then(function(response) {
        $scope.versions = response.data.versions;
        $scope.currentVersion = _EXPLORATION_STATS_VERSION_ALL;
      });
    });

    $scope.hasExplorationBeenVisited = false;
    $scope.refreshExplorationStatistics = function(version) {
      $scope.explorationStatisticsUrl = (
        '/createhandler/statistics/' + explorationData.explorationId +
        '/' + version);
      $http.get($scope.explorationStatisticsUrl).then(function(response) {
        var explorationDataUrl = (
          '/createhandler/data/' + explorationData.explorationId);

        $http.get(explorationDataUrl).then(function(response) {
          var states = response.data.states;
          var initStateName = response.data.init_state_name;
          $scope.statsGraphData = computeGraphService.compute(
            initStateName, states);

          var improvements = (
            StateImprovementSuggestionService.getStateImprovements(
              states, $scope.stateStats));
          $scope.highlightStates = {};
          improvements.forEach(function(impItem) {
            // TODO(bhenning): This is the feedback for improvement types and
            // should be included with the definitions of the improvement types.
            if (impItem.type == IMPROVE_TYPE_DEFAULT) {
              $scope.highlightStates[impItem.stateName] = (
                'Needs more feedback');
            } else if (impItem.type == IMPROVE_TYPE_INCOMPLETE) {
              $scope.highlightStates[impItem.stateName] = 'May be confusing';
            }
          });
        });

        var data = response.data;
        var numVisits = data.num_starts;
        var numCompletions = data.num_completions;
        var improvements = data.improvements;
        $scope.stateStats = data.state_stats;
        $scope.lastUpdated = data.last_updated;

        if (numVisits > 0) {
          $scope.hasExplorationBeenVisited = true;
        }

        $scope.chartData = [
          ['', 'Completions', 'Non-completions'],
          ['', numCompletions, numVisits - numCompletions]
        ];

        $scope.statsGraphOpacities = {
          legend: 'Students entering state'
        };
        // TODO(bhenning): before, there was a special opacity computed for the
        // ending (numCompletions/numVisits), should we do this for all
        // terminal nodes, instead? If so, explorationStatesService needs to be
        // able to provide whether given states are terminal
        for (var stateName in explorationStatesService.getStates()) {
          var visits = 0;
          if ($scope.stateStats.hasOwnProperty(stateName)) {
            visits = $scope.stateStats[stateName].first_entry_count;
          }
          $scope.statsGraphOpacities[stateName] = Math.max(
            visits / numVisits, 0.05);
        }

        $scope.hasTabLoaded = true;
      });
    };

    $scope.onClickStateInStatsGraph = function(stateName) {
      $scope.showStateStatsModal(stateName, $scope.highlightStates[stateName]);
    };

    $scope.showStateStatsModal = function(stateName, improvementType) {
      alertsService.clearWarnings();

      $http.get(
        '/createhandler/state_rules_stats/' + $scope.explorationId + '/' +
        encodeURIComponent(stateName)
      ).then(function(response) {
        $modal.open({
          templateUrl: 'modals/stateStats',
          backdrop: true,
          resolve: {
            stateName: function() {
              return stateName;
            },
            stateStats: function() {
              return $scope.stateStats[stateName];
            },
            improvementType: function() {
              return improvementType;
            },
            visualizationsInfo: function() {
              return response.data.visualizations_info;
            }
          },
          controller: [
            '$scope', '$modalInstance', 'stateName', 'stateStats',
            'improvementType',
            function($scope, $modalInstance, stateName, stateStats,
                improvementType) {
              $scope.stateName = stateName;
              $scope.stateStats = stateStats;
              $scope.improvementType = improvementType;

              var _getVisualizationsHtml = function() {
                var htmlSnippets = [];

                for (var i = 0; i < visualizationsInfo.length; i++) {
                  var el = $(
                    '<oppia-visualization-' +
                    $filter('camelCaseToHyphens')(visualizationsInfo[i].id) +
                    '/>');
                  el.attr('data', oppiaHtmlEscaper.objToEscapedJson(
                    visualizationsInfo[i].data));
                  el.attr('options', oppiaHtmlEscaper.objToEscapedJson(
                    visualizationsInfo[i].options));
                  htmlSnippets.push(el.get(0).outerHTML);
                }
                return htmlSnippets.join('');
              };

              $scope.visualizationsHtml = _getVisualizationsHtml();

              $scope.cancel = function() {
                $modalInstance.dismiss('cancel');
                alertsService.clearWarnings();
              };
            }
          ]
        });
      });
    };
  }
]);

oppia.factory('StateImprovementSuggestionService', [
  'IMPROVE_TYPE_DEFAULT', 'IMPROVE_TYPE_INCOMPLETE',
  function(
    IMPROVE_TYPE_DEFAULT, IMPROVE_TYPE_INCOMPLETE) {
  return {
    // Returns an array of suggested improvements to states. Each suggestion is
    // an object with the keys: rank, improveType, and stateName.
    getStateImprovements: function(explorationStates, allStateStats) {
      var rankComparator = function(lhs, rhs) {
        return rhs.rank - lhs.rank;
      };

      var rankedStates = [];
      var stateNames = Object.keys(explorationStates);
      for (var i = 0; i < stateNames.length; i++) {
        var stateName = stateNames[i];
        var stateStats = allStateStats[stateName];

        var totalEntryCount = stateStats['total_entry_count'];
        var noAnswerSubmittedCount = stateStats['no_submitted_answer_count'];
        var defaultAnswerCount = stateStats['num_default_answers'];

        if (totalEntryCount == 0) {
          continue;
        }

        var threshold = 0.2 * totalEntryCount;
        var eligibleFlags = [];
        var state = explorationStates[stateName];
        var stateInteraction = state.interaction;
        if (defaultAnswerCount > threshold &&
            stateInteraction['default_outcome'] &&
            stateInteraction['default_outcome'].dest == stateName) {
          eligibleFlags.push({
            'rank': defaultAnswerCount,
            'improveType': IMPROVE_TYPE_DEFAULT,
          });
        }
        if (noAnswerSubmittedCount > threshold) {
          eligibleFlags.push({
            'rank': noAnswerSubmittedCount,
            'improveType': IMPROVE_TYPE_INCOMPLETE,
          });
        }
        if (eligibleFlags.length > 0) {
          eligibleFlags.sort(rankComparator);
          rankedStates.push({
            'rank': eligibleFlags[0].rank,
            'stateName': stateName,
            'type': eligibleFlags[0].improveType,
          });
        }
      }

      // The returned suggestions are sorted decreasingly by their ranks.
      rankedStates.sort(rankComparator);
      return rankedStates;
    }
  };
}]);<|MERGE_RESOLUTION|>--- conflicted
+++ resolved
@@ -26,15 +26,9 @@
   'StateImprovementSuggestionService', 'IMPROVE_TYPE_DEFAULT',
   'IMPROVE_TYPE_INCOMPLETE',
   function(
-<<<<<<< HEAD
-      $scope, $http, $modal, warningsData, explorationStatesService,
+      $scope, $http, $modal, alertsService, explorationStatesService,
       explorationData, computeGraphService, oppiaDatetimeFormatter,
-      StateImprovementSuggestionService, IMPROVE_TYPE_DEFAULT,
       IMPROVE_TYPE_INCOMPLETE) {
-=======
-      $scope, $http, $modal, alertsService, explorationStatesService,
-      explorationData, computeGraphService, oppiaDatetimeFormatter) {
->>>>>>> aa57b4ae
     $scope.COMPLETION_RATE_CHART_OPTIONS = {
       chartAreaWidth: 300,
       colors: ['green', 'firebrick'],
