--- conflicted
+++ resolved
@@ -121,17 +121,10 @@
         if (interactionTemplate.customization_args[i].name == 'imageAndRegions') {
           var _answerChoices = [];
           var imageWithRegions = interactionTemplate.customization_args[i].value;
-<<<<<<< HEAD
-          for (var j = 0; j < imageWithRegions.labeledRegions.length; j++) {
-            $scope.answerChoices.push({
-              val: imageWithRegions.labeledRegions[j].label,
-              label: imageWithRegions.labeledRegions[j].label
-=======
           for (var j = 0; j < imageWithRegions.imageRegions.length; j++) {
             _answerChoices.push({
               val: imageWithRegions.imageRegions[j].label,
               label: imageWithRegions.imageRegions[j].label
->>>>>>> 70036f9f
             });
           }
 
