{% extends "editor/state_editor_row.html" %}

{% block id %}content{% endblock %}

{% block label %}content{% endblock %}

{% block cls %}oppia-state-content{% endblock %}

{% block center %}
  <div ng-if="!contentMemento">
<<<<<<< HEAD
    <button type="button" class="btn btn-default btn-xs pull-right" ng-click="editContent()">
=======
    <button type="button" class="btn btn-default btn-xs pull-right" ng-click="editContent()" ng-if="editabilityService.isEditable()">
>>>>>>> d1e7481e
      <span class="glyphicon glyphicon-pencil" title="Edit Content"></span>
    </button>
    <span ng-show="content[0].value == ''" class="oppia-placeholder">
      In this section, type what you want the reader to see before interacting with this state.
    </span>
    <span angular-html-bind="content[0].value"></span>
  </div>

  <div ng-if="!!contentMemento">
    <object-editor obj-type="Html" value="content[0].value" always-editable="true"></object-editor>
    <button type="button" class="btn btn-default" ng-click="saveTextContent()">Close</button>
  </div>
{% endblock %}

{% block right %}
{% endblock %}<|MERGE_RESOLUTION|>--- conflicted
+++ resolved
@@ -8,11 +8,7 @@
 
 {% block center %}
   <div ng-if="!contentMemento">
-<<<<<<< HEAD
-    <button type="button" class="btn btn-default btn-xs pull-right" ng-click="editContent()">
-=======
     <button type="button" class="btn btn-default btn-xs pull-right" ng-click="editContent()" ng-if="editabilityService.isEditable()">
->>>>>>> d1e7481e
       <span class="glyphicon glyphicon-pencil" title="Edit Content"></span>
     </button>
     <span ng-show="content[0].value == ''" class="oppia-placeholder">
