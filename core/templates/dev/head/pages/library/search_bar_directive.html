<script type="text/ng-template" id="components/searchBar">
  <form class="navbar-form navbar-left oppia-search-bar-form" role="search">
    <div class="form-group">
      <div class="input-group" style="max-width: 300px; width: 300px;">
        <div class="input-group-addon oppia-search-bar-icon">
          <i class="material-icons md-18" ng-if="!isSearchInProgress()">&#xE8B6;</i>
          <span ng-if="isSearchInProgress()">
            <i class="material-icons md-18 oppia-animate-spin">&#xE863;</i>
          </span>
        </div>
        <input type="text" class="form-control oppia-search-bar-input oppia-search-bar-text-input protractor-test-search-input"
               ng-attr-placeholder="<[searchBarPlaceholder]>" ng-model="searchQuery"
<<<<<<< HEAD
               ng-keyup="onSearchQueryChange($event)" aria-label="Search bar">
=======
               ng-model-options="{ updateOn: 'default blur', debounce: { 'default': 1000, 'blur': 0 } }">
>>>>>>> e1c6a96d
      </div>
    </div>
  </form>

  <div dropdown class="dropdown navbar-left oppia-navbar-button-container oppia-search-bar-category-selector protractor-test-search-bar-category-selector">
    <button dropdown-toggle type="button" class="btn dropdown-toggle oppia-search-bar-input ng-cloak"
            title="<[selectionDetails.categories.description | translate]>"
            style="max-width: 130px;">
      <[categoryButtonText|truncate:14]>
      <span class="caret"></span>
    </button>
    <!-- The $event.stopPropagation() prevents the dropdown from closing after an option is selected. -->
    <ul class="dropdown-menu" role="menu" style="max-height: 400px; overflow: auto;" ng-click="$event.stopPropagation()">
      <li ng-repeat="item in selectionDetails.categories.masterList track by $index"
          ng-if="selectionDetails.categories.selections[item.id]">
        <a href ng-click="toggleSelection('categories', item.id)">
          <span translate="<[item.text]>" class="protractor-test-selected"></span>
          <i ng-if="selectionDetails.categories.selections[item.id]" class="material-icons md-18 pull-right">&#xE876;</i>
        </a>
      </li>
      <li ng-if="selectionDetails.categories.numSelections > 1">
        <a href ng-click="deselectAll('categories')"><i>Deselect All</i></a>
      </li>
      <hr ng-if="selectionDetails.categories.numSelections > 0" style="margin: 2px;">
      <li ng-repeat="item in selectionDetails.categories.masterList track by $index"
          ng-if="!selectionDetails.categories.selections[item.id]">
        <a href ng-click="toggleSelection('categories', item.id)">
          <span translate="<[item.text]>" class="protractor-test-deselected"></span>
          <i ng-if="selectionDetails.categories.selections[item.id]" class="material-icons md-18 pull-right">&#xE876;</i>
        </a>
      </li>
    </ul>
  </div>

  <div dropdown class="dropdown navbar-left oppia-navbar-button-container oppia-search-bar-language-selector protractor-test-search-bar-language-selector">
    <button dropdown-toggle type="button" class="btn dropdown-toggle oppia-search-bar-input ng-cloak"
            style="border-bottom-right-radius: 4px; border-top-right-radius: 4px; max-width: 130px;"
            title="<[selectionDetails.languageCodes.description | translate]>">
      <[languageButtonText|truncate:14]>
      <span class="caret"></span>
    </button>
    <!-- The $event.stopPropagation() prevents the dropdown from closing after an option is selected. -->
    <ul class="dropdown-menu" role="menu" style="max-height: 400px; overflow: auto;" ng-click="$event.stopPropagation()">
      <li ng-repeat="item in selectionDetails.languageCodes.masterList track by $index"
          ng-if="selectionDetails.languageCodes.selections[item.id]">
        <a href ng-click="toggleSelection('languageCodes', item.id)">
          <span translate="<[item.text]>" class="protractor-test-selected"></span>
          <i ng-if="selectionDetails.languageCodes.selections[item.id]" class="material-icons md-18 pull-right">&#xE876;</i>
        </a>
      </li>
      <li ng-if="selectionDetails.languageCodes.numSelections > 1">
        <a href ng-click="deselectAll('languageCodes')"><i>Deselect All</i></a>
      </li>
      <hr ng-if="selectionDetails.languageCodes.numSelections > 0" style="margin: 2px;">
      <li ng-repeat="item in selectionDetails.languageCodes.masterList track by $index"
          ng-if="!selectionDetails.languageCodes.selections[item.id]">
        <a href ng-click="toggleSelection('languageCodes', item.id)">
          <span translate="<[item.text]>" class="protractor-test-deselected"></span>
          <i ng-if="selectionDetails.languageCodes.selections[item.id]" class="material-icons md-18 pull-right">&#xE876;</i>
        </a>
      </li>
    </ul>
  </div>
</script>

<style>
  .oppia-search-bar-form {
    margin-top: 10px;
    padding-right: 0;
  }

  .oppia-search-bar-input {
    background: #04857c;
    border: 1px solid #018c7f;
    border-radius: 0;
    color: white;
    font-size: 15px;
    height: 34px;
  }

  .oppia-search-bar-input.btn {
    color: rgba(255,255,255,0.7);
  }
  .oppia-search-bar-input.btn:hover {
    color: #fff;
  }

  .oppia-search-bar-input::-webkit-input-placeholder {
    color: rgba(255,255,255,0.7);
  }
  .oppia-search-bar-input:-moz-placeholder {
    color: rgba(255,255,255,0.7);
  }
  .oppia-search-bar-input::-moz-placeholder {
    color: rgba(255,255,255,0.7);
  }
  .oppia-search-bar-input:-ms-input-placeholder {
    color: rgba(255,255,255,0.7);
  }

  .oppia-search-bar-icon {
    background: #04857c;
    border: 1px solid #018c7f;
    color: rgba(255,255,255,0.7);
  }

  @media (max-width: 1024px) {
    .oppia-search-bar-language-selector {
      display: none;
    }
    .oppia-search-bar-category-selector .btn {
      border-bottom-right-radius: 4px;
      border-top-right-radius: 4px;
    }
  }

  @media (max-width: 768px) {
    .oppia-search-bar-text-input {
      border-bottom-right-radius: 4px;
      border-top-right-radius: 4px;
    }

    .oppia-search-bar-category-selector {
      display: none;
    }
  }
</style><|MERGE_RESOLUTION|>--- conflicted
+++ resolved
@@ -10,11 +10,7 @@
         </div>
         <input type="text" class="form-control oppia-search-bar-input oppia-search-bar-text-input protractor-test-search-input"
                ng-attr-placeholder="<[searchBarPlaceholder]>" ng-model="searchQuery"
-<<<<<<< HEAD
-               ng-keyup="onSearchQueryChange($event)" aria-label="Search bar">
-=======
-               ng-model-options="{ updateOn: 'default blur', debounce: { 'default': 1000, 'blur': 0 } }">
->>>>>>> e1c6a96d
+               ng-model-options="{ updateOn: 'default blur', debounce: { 'default': 1000, 'blur': 0 } }" aria-label="Search bar">
       </div>
     </div>
   </form>
