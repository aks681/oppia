--- conflicted
+++ resolved
@@ -23,12 +23,7 @@
 
 # List of all manager classes for one-off batch jobs for which to show controls
 # on the admin dashboard.
-<<<<<<< HEAD
-ONE_OFF_JOB_MANAGERS = [stats_jobs.TranslateStartAndCompleteEventsJobManager,
-                        exp_jobs.IndexAllExplorationsJobManager]
-=======
-ONE_OFF_JOB_MANAGERS = []
->>>>>>> 970b7e6f
+ONE_OFF_JOB_MANAGERS = [exp_jobs.IndexAllExplorationsJobManager]
 
 # List of all ContinuousComputation managers to show controls for on the
 # admin dashboard.
